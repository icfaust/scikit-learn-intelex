#===============================================================================
# Copyright 2023 Intel Corporation
#
# Licensed under the Apache License, Version 2.0 (the "License");
# you may not use this file except in compliance with the License.
# You may obtain a copy of the License at
#
#     http://www.apache.org/licenses/LICENSE-2.0
#
# Unless required by applicable law or agreed to in writing, software
# distributed under the License is distributed on an "AS IS" BASIS,
# WITHOUT WARRANTIES OR CONDITIONS OF ANY KIND, either express or implied.
# See the License for the specific language governing permissions and
# limitations under the License.
#===============================================================================
steps:
  - script: sudo apt-get update && sudo apt-get install -y clang-format
    displayName: "apt-get"
  - script: |
      bash .ci/scripts/install_dpcpp.sh
    condition: and(eq(variables.NO_DPC, ''), eq(variables.DPCPPROOT, ''))
    displayName: "dpcpp installation"
  - script: |
      source /opt/intel/oneapi/compiler/latest/env/vars.sh
      bash .ci/scripts/describe_system.sh
    displayName: "System info"
  - script: |
      conda config --add channels conda-forge
      conda config --set channel_priority strict
      conda update -y -q conda
<<<<<<< HEAD
      conda create -q -y -n CB -c conda-forge python=$(PYTHON_VERSION) mpich pyyaml "dpcpp-cpp-rt=2024.2.0"
=======
      conda create -q -y -n CB -c conda-forge python=$(PYTHON_VERSION) dal-devel=2025 mpich pyyaml dpcpp-cpp-rt=2025.0
>>>>>>> 0fe03849
    displayName: "Conda create"
  - script: |
      . /usr/share/miniconda/etc/profile.d/conda.sh
      conda activate CB
      if [ -z "${DALROOT}" ]; then conda install -q -y -c conda-forge dal-devel; fi
      pip install -r dependencies-dev
      pip list
    env:
      DALROOT: ${{ variables.DALROOT }}
    displayName: "Install develop requirements"
  - script: |
      if [ -z "${DPCPPROOT}" ]; then export DPCPPROOT=/opt/intel/oneapi/compiler/latest; fi
      . /usr/share/miniconda/etc/profile.d/conda.sh
      conda activate CB
      if [ -z "${DALROOT}" ]; then export DALROOT=$CONDA_PREFIX; fi
      ./conda-recipe/build.sh
    env:
      NO_DPC: ${{ variables.NO_DPC }}
      NO_DIST: ${{ variables.NO_DIST }}
      DPCPPROOT: ${{ variables.DPCPPROOT }}
      DALROOT: ${{ variables.DALROOT }}
    displayName: "Build daal4py/sklearnex"
  - script: |
      . /usr/share/miniconda/etc/profile.d/conda.sh
      conda activate CB
      bash .ci/scripts/setup_sklearn.sh $(SKLEARN_VERSION)
      pip install --upgrade -r requirements-test.txt
      pip install $(python .ci/scripts/get_compatible_scipy_version.py)
<<<<<<< HEAD
      if [ $(echo $(PYTHON_VERSION) | grep '3.9\|3.11') ] && [ $(SKLEARN_VERSION) != "1.0" ] && [ -z ${NO_DPC} ]; then conda install -q -y -c https://software.repos.intel.com/python/conda/ dpctl=0.17.0 dpnp=0.15.0; fi
=======
      # dpep installation is set to pypi to avoid conflict of numpy versions from pip and conda
      # py312 is disabled due to segfault on exit of program with usage of dpctl
      if [ $(echo $(PYTHON_VERSION) | grep '3.9\|3.10\|3.11') ] && [ $(SKLEARN_VERSION) != "1.0" ]; then pip install dpctl==0.18.* dpnp==0.16.*; fi
>>>>>>> 0fe03849
      pip list
    env:
      NO_DPC: ${{ variables.NO_DPC }}
    displayName: "Install testing requirements"
  - script: |
      . /usr/share/miniconda/etc/profile.d/conda.sh
      conda activate CB
      cd ..
      ./s/conda-recipe/run_test.sh --json-report
    env:
      DALROOT: ${{ variables.DALROOT }}
      TBBROOT: ${{ variables.TBBROOT }}
    displayName: "Sklearnex testing"
  - script: |
      . /usr/share/miniconda/etc/profile.d/conda.sh
      conda activate CB
      if [ -n "${DALROOT}" ] && [ "${DALROOT}" != "${CONDA_PREFIX}" ]; then source ${DALROOT}/env/vars.sh; fi
      if [ -n "${TBBROOT}" ] && [ "${TBBROOT}" != "${CONDA_PREFIX}" ]; then source ${TBBROOT}/env/vars.sh; fi
      if [ -z "${NO_DPC}" ]; then export CPU="cpu"; fi
      bash .ci/scripts/run_sklearn_tests.sh $CPU
    env:
      DALROOT: ${{ variables.DALROOT }}
      TBBROOT: ${{ variables.TBBROOT }}
      NO_DPC: ${{ variables.NO_DPC }}
    displayName: "Sklearn testing"
    condition: succeededOrFailed()
  - script: |
      . /usr/share/miniconda/etc/profile.d/conda.sh
      conda activate CB
      if [ -n "${DALROOT}" ] && [ "${DALROOT}" != "${CONDA_PREFIX}" ]; then source ${DALROOT}/env/vars.sh; fi
      if [ -n "${TBBROOT}" ] && [ "${TBBROOT}" != "${CONDA_PREFIX}" ]; then source ${TBBROOT}/env/vars.sh; fi
      if [ -z "${NO_DPC}" ]; then export CPU="cpu"; fi
      bash .ci/scripts/run_sklearn_tests.sh $CPU
    env:
      DALROOT: ${{ variables.DALROOT }}
      TBBROOT: ${{ variables.TBBROOT }}
      NO_DPC: ${{ variables.NO_DPC }}
      SKLEARNEX_PREVIEW: "YES"
    displayName: "Sklearn testing [preview]"
    condition: succeededOrFailed()
<|MERGE_RESOLUTION|>--- conflicted
+++ resolved
@@ -1,110 +1,102 @@
-#===============================================================================
-# Copyright 2023 Intel Corporation
-#
-# Licensed under the Apache License, Version 2.0 (the "License");
-# you may not use this file except in compliance with the License.
-# You may obtain a copy of the License at
-#
-#     http://www.apache.org/licenses/LICENSE-2.0
-#
-# Unless required by applicable law or agreed to in writing, software
-# distributed under the License is distributed on an "AS IS" BASIS,
-# WITHOUT WARRANTIES OR CONDITIONS OF ANY KIND, either express or implied.
-# See the License for the specific language governing permissions and
-# limitations under the License.
-#===============================================================================
-steps:
-  - script: sudo apt-get update && sudo apt-get install -y clang-format
-    displayName: "apt-get"
-  - script: |
-      bash .ci/scripts/install_dpcpp.sh
-    condition: and(eq(variables.NO_DPC, ''), eq(variables.DPCPPROOT, ''))
-    displayName: "dpcpp installation"
-  - script: |
-      source /opt/intel/oneapi/compiler/latest/env/vars.sh
-      bash .ci/scripts/describe_system.sh
-    displayName: "System info"
-  - script: |
-      conda config --add channels conda-forge
-      conda config --set channel_priority strict
-      conda update -y -q conda
-<<<<<<< HEAD
-      conda create -q -y -n CB -c conda-forge python=$(PYTHON_VERSION) mpich pyyaml "dpcpp-cpp-rt=2024.2.0"
-=======
-      conda create -q -y -n CB -c conda-forge python=$(PYTHON_VERSION) dal-devel=2025 mpich pyyaml dpcpp-cpp-rt=2025.0
->>>>>>> 0fe03849
-    displayName: "Conda create"
-  - script: |
-      . /usr/share/miniconda/etc/profile.d/conda.sh
-      conda activate CB
-      if [ -z "${DALROOT}" ]; then conda install -q -y -c conda-forge dal-devel; fi
-      pip install -r dependencies-dev
-      pip list
-    env:
-      DALROOT: ${{ variables.DALROOT }}
-    displayName: "Install develop requirements"
-  - script: |
-      if [ -z "${DPCPPROOT}" ]; then export DPCPPROOT=/opt/intel/oneapi/compiler/latest; fi
-      . /usr/share/miniconda/etc/profile.d/conda.sh
-      conda activate CB
-      if [ -z "${DALROOT}" ]; then export DALROOT=$CONDA_PREFIX; fi
-      ./conda-recipe/build.sh
-    env:
-      NO_DPC: ${{ variables.NO_DPC }}
-      NO_DIST: ${{ variables.NO_DIST }}
-      DPCPPROOT: ${{ variables.DPCPPROOT }}
-      DALROOT: ${{ variables.DALROOT }}
-    displayName: "Build daal4py/sklearnex"
-  - script: |
-      . /usr/share/miniconda/etc/profile.d/conda.sh
-      conda activate CB
-      bash .ci/scripts/setup_sklearn.sh $(SKLEARN_VERSION)
-      pip install --upgrade -r requirements-test.txt
-      pip install $(python .ci/scripts/get_compatible_scipy_version.py)
-<<<<<<< HEAD
-      if [ $(echo $(PYTHON_VERSION) | grep '3.9\|3.11') ] && [ $(SKLEARN_VERSION) != "1.0" ] && [ -z ${NO_DPC} ]; then conda install -q -y -c https://software.repos.intel.com/python/conda/ dpctl=0.17.0 dpnp=0.15.0; fi
-=======
-      # dpep installation is set to pypi to avoid conflict of numpy versions from pip and conda
-      # py312 is disabled due to segfault on exit of program with usage of dpctl
-      if [ $(echo $(PYTHON_VERSION) | grep '3.9\|3.10\|3.11') ] && [ $(SKLEARN_VERSION) != "1.0" ]; then pip install dpctl==0.18.* dpnp==0.16.*; fi
->>>>>>> 0fe03849
-      pip list
-    env:
-      NO_DPC: ${{ variables.NO_DPC }}
-    displayName: "Install testing requirements"
-  - script: |
-      . /usr/share/miniconda/etc/profile.d/conda.sh
-      conda activate CB
-      cd ..
-      ./s/conda-recipe/run_test.sh --json-report
-    env:
-      DALROOT: ${{ variables.DALROOT }}
-      TBBROOT: ${{ variables.TBBROOT }}
-    displayName: "Sklearnex testing"
-  - script: |
-      . /usr/share/miniconda/etc/profile.d/conda.sh
-      conda activate CB
-      if [ -n "${DALROOT}" ] && [ "${DALROOT}" != "${CONDA_PREFIX}" ]; then source ${DALROOT}/env/vars.sh; fi
-      if [ -n "${TBBROOT}" ] && [ "${TBBROOT}" != "${CONDA_PREFIX}" ]; then source ${TBBROOT}/env/vars.sh; fi
-      if [ -z "${NO_DPC}" ]; then export CPU="cpu"; fi
-      bash .ci/scripts/run_sklearn_tests.sh $CPU
-    env:
-      DALROOT: ${{ variables.DALROOT }}
-      TBBROOT: ${{ variables.TBBROOT }}
-      NO_DPC: ${{ variables.NO_DPC }}
-    displayName: "Sklearn testing"
-    condition: succeededOrFailed()
-  - script: |
-      . /usr/share/miniconda/etc/profile.d/conda.sh
-      conda activate CB
-      if [ -n "${DALROOT}" ] && [ "${DALROOT}" != "${CONDA_PREFIX}" ]; then source ${DALROOT}/env/vars.sh; fi
-      if [ -n "${TBBROOT}" ] && [ "${TBBROOT}" != "${CONDA_PREFIX}" ]; then source ${TBBROOT}/env/vars.sh; fi
-      if [ -z "${NO_DPC}" ]; then export CPU="cpu"; fi
-      bash .ci/scripts/run_sklearn_tests.sh $CPU
-    env:
-      DALROOT: ${{ variables.DALROOT }}
-      TBBROOT: ${{ variables.TBBROOT }}
-      NO_DPC: ${{ variables.NO_DPC }}
-      SKLEARNEX_PREVIEW: "YES"
-    displayName: "Sklearn testing [preview]"
-    condition: succeededOrFailed()
+#===============================================================================
+# Copyright 2023 Intel Corporation
+#
+# Licensed under the Apache License, Version 2.0 (the "License");
+# you may not use this file except in compliance with the License.
+# You may obtain a copy of the License at
+#
+#     http://www.apache.org/licenses/LICENSE-2.0
+#
+# Unless required by applicable law or agreed to in writing, software
+# distributed under the License is distributed on an "AS IS" BASIS,
+# WITHOUT WARRANTIES OR CONDITIONS OF ANY KIND, either express or implied.
+# See the License for the specific language governing permissions and
+# limitations under the License.
+#===============================================================================
+steps:
+  - script: sudo apt-get update && sudo apt-get install -y clang-format
+    displayName: "apt-get"
+  - script: |
+      bash .ci/scripts/install_dpcpp.sh
+    condition: and(eq(variables.NO_DPC, ''), eq(variables.DPCPPROOT, ''))
+    displayName: "dpcpp installation"
+  - script: |
+      source /opt/intel/oneapi/compiler/latest/env/vars.sh
+      bash .ci/scripts/describe_system.sh
+    displayName: "System info"
+  - script: |
+      conda config --add channels conda-forge
+      conda config --set channel_priority strict
+      conda update -y -q conda
+      conda create -q -y -n CB -c conda-forge python=$(PYTHON_VERSION) mpich pyyaml dpcpp-cpp-rt=2025.0
+    displayName: "Conda create"
+  - script: |
+      . /usr/share/miniconda/etc/profile.d/conda.sh
+      conda activate CB
+      if [ -z "${DALROOT}" ]; then conda install -q -y -c conda-forge dal-devel=2025; fi
+      pip install -r dependencies-dev
+      pip list
+    env:
+      DALROOT: ${{ variables.DALROOT }}
+    displayName: "Install develop requirements"
+  - script: |
+      if [ -z "${DPCPPROOT}" ]; then export DPCPPROOT=/opt/intel/oneapi/compiler/latest; fi
+      . /usr/share/miniconda/etc/profile.d/conda.sh
+      conda activate CB
+      if [ -z "${DALROOT}" ]; then export DALROOT=$CONDA_PREFIX; fi
+      ./conda-recipe/build.sh
+    env:
+      NO_DPC: ${{ variables.NO_DPC }}
+      NO_DIST: ${{ variables.NO_DIST }}
+      DPCPPROOT: ${{ variables.DPCPPROOT }}
+      DALROOT: ${{ variables.DALROOT }}
+    displayName: "Build daal4py/sklearnex"
+  - script: |
+      . /usr/share/miniconda/etc/profile.d/conda.sh
+      conda activate CB
+      bash .ci/scripts/setup_sklearn.sh $(SKLEARN_VERSION)
+      pip install --upgrade -r requirements-test.txt
+      pip install $(python .ci/scripts/get_compatible_scipy_version.py)
+      # dpep installation is set to pypi to avoid conflict of numpy versions from pip and conda
+      # py312 is disabled due to segfault on exit of program with usage of dpctl
+      if [ $(echo $(PYTHON_VERSION) | grep '3.9\|3.10\|3.11') ] && [ $(SKLEARN_VERSION) != "1.0" ] && [ -z ${NO_DPC} ]; then pip install dpctl==0.18.* dpnp==0.16.*; fi
+      pip list
+    env:
+      NO_DPC: ${{ variables.NO_DPC }}
+    displayName: "Install testing requirements"
+  - script: |
+      . /usr/share/miniconda/etc/profile.d/conda.sh
+      conda activate CB
+      cd ..
+      ./s/conda-recipe/run_test.sh --json-report
+    env:
+      DALROOT: ${{ variables.DALROOT }}
+      TBBROOT: ${{ variables.TBBROOT }}
+    displayName: "Sklearnex testing"
+  - script: |
+      . /usr/share/miniconda/etc/profile.d/conda.sh
+      conda activate CB
+      if [ -n "${DALROOT}" ] && [ "${DALROOT}" != "${CONDA_PREFIX}" ]; then source ${DALROOT}/env/vars.sh; fi
+      if [ -n "${TBBROOT}" ] && [ "${TBBROOT}" != "${CONDA_PREFIX}" ]; then source ${TBBROOT}/env/vars.sh; fi
+      if [ -z "${NO_DPC}" ]; then export CPU="cpu"; fi
+      bash .ci/scripts/run_sklearn_tests.sh $CPU
+    env:
+      DALROOT: ${{ variables.DALROOT }}
+      TBBROOT: ${{ variables.TBBROOT }}
+      NO_DPC: ${{ variables.NO_DPC }}
+    displayName: "Sklearn testing"
+    condition: succeededOrFailed()
+  - script: |
+      . /usr/share/miniconda/etc/profile.d/conda.sh
+      conda activate CB
+      if [ -n "${DALROOT}" ] && [ "${DALROOT}" != "${CONDA_PREFIX}" ]; then source ${DALROOT}/env/vars.sh; fi
+      if [ -n "${TBBROOT}" ] && [ "${TBBROOT}" != "${CONDA_PREFIX}" ]; then source ${TBBROOT}/env/vars.sh; fi
+      if [ -z "${NO_DPC}" ]; then export CPU="cpu"; fi
+      bash .ci/scripts/run_sklearn_tests.sh $CPU
+    env:
+      DALROOT: ${{ variables.DALROOT }}
+      TBBROOT: ${{ variables.TBBROOT }}
+      NO_DPC: ${{ variables.NO_DPC }}
+      SKLEARNEX_PREVIEW: "YES"
+    displayName: "Sklearn testing [preview]"
+    condition: succeededOrFailed()