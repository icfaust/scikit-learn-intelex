--- conflicted
+++ resolved
@@ -1,10 +1,5 @@
-<<<<<<< HEAD
 pytest==7.4.4 ; python_version <= '3.10'
-pytest==8.3.1 ; python_version >= '3.11'
-=======
-pytest==7.4.4 ; python_version <= '3.9'
-pytest==8.3.2 ; python_version >= '3.10'
->>>>>>> 776616c6
+pytest==8.3.2 ; python_version >= '3.11'
 numpy>=1.19.5 ; python_version <= '3.9'
 numpy>=1.21.6 ; python_version == '3.10'
 numpy>=1.23.5 ; python_version == '3.11'
