--- conflicted
+++ resolved
@@ -1,1177 +1,1172 @@
-#!/usr/bin/env python
-# ===============================================================================
-# Copyright 2021 Intel Corporation
-#
-# Licensed under the Apache License, Version 2.0 (the "License");
-# you may not use this file except in compliance with the License.
-# You may obtain a copy of the License at
-#
-#     http://www.apache.org/licenses/LICENSE-2.0
-#
-# Unless required by applicable law or agreed to in writing, software
-# distributed under the License is distributed on an "AS IS" BASIS,
-# WITHOUT WARRANTIES OR CONDITIONS OF ANY KIND, either express or implied.
-# See the License for the specific language governing permissions and
-# limitations under the License.
-# ===============================================================================
-
-from daal4py.sklearn._utils import (
-    daal_check_version, sklearn_check_version,
-    make2d, check_tree_nodes
-)
-
-import numpy as np
-
-import numbers
-
-import warnings
-
-from abc import ABC
-
-from sklearn.exceptions import DataConversionWarning
-
-from ..._config import get_config
-from ..._device_offload import dispatch, wrap_output_data
-
-from sklearn.ensemble import RandomForestClassifier as sklearn_RandomForestClassifier
-from sklearn.ensemble import RandomForestRegressor as sklearn_RandomForestRegressor
-
-from sklearn.utils.validation import (
-    check_is_fitted,
-    check_consistent_length,
-    check_array,
-    check_X_y)
-
-<<<<<<< HEAD
-from onedal.datatypes import _num_features, _num_samples
-from onedal import _backend
-=======
-from onedal.utils import _num_features, _num_samples
->>>>>>> 1fc8e54b
-
-from sklearn.utils import check_random_state, deprecated
-
-from sklearn.base import clone
-
-from sklearn.tree import DecisionTreeClassifier, DecisionTreeRegressor
-from sklearn.tree._tree import Tree
-
-from onedal.ensemble import RandomForestClassifier as onedal_RandomForestClassifier
-from onedal.ensemble import RandomForestRegressor as onedal_RandomForestRegressor
-from onedal.primitives import get_tree_state_cls, get_tree_state_reg
-
-from scipy import sparse as sp
-
-if sklearn_check_version('1.2'):
-    from sklearn.utils._param_validation import Interval, StrOptions
-
-if daal_check_version((2023, 'P', 301)):
-    from onedal.primitives import get_forest_state
-
-
-class BaseRandomForest(ABC):
-    def _fit_proba(self, X, y, sample_weight=None, queue=None):
-        params = self.get_params()
-        self.__class__(**params)
-
-        # We use stock metaestimators below, so the only way
-        # to pass a queue is using config_context.
-        cfg = get_config()
-        cfg['target_offload'] = queue
-
-    def _save_attributes(self):
-        self._onedal_model = self._onedal_estimator._onedal_model
-        # TODO:
-        # update for regression
-        if self.oob_score:
-            self.oob_score_ = self._onedal_estimator.oob_score_
-            self.oob_prediction_ = self._onedal_estimator.oob_prediction_
-        return self
-
-    def _onedal_classifier(self, **onedal_params):
-        return onedal_RandomForestClassifier(**onedal_params)
-
-    def _onedal_regressor(self, **onedal_params):
-        return onedal_RandomForestRegressor(**onedal_params)
-
-    # TODO:
-    # move to onedal modul.
-    def _check_parameters(self):
-        if not self.bootstrap and self.max_samples is not None:
-            raise ValueError(
-                "`max_sample` cannot be set if `bootstrap=False`. "
-                "Either switch to `bootstrap=True` or set "
-                "`max_sample=None`."
-            )
-        if isinstance(self.min_samples_leaf, numbers.Integral):
-            if not 1 <= self.min_samples_leaf:
-                raise ValueError("min_samples_leaf must be at least 1 "
-                                 "or in (0, 0.5], got %s"
-                                 % self.min_samples_leaf)
-        else:  # float
-            if not 0. < self.min_samples_leaf <= 0.5:
-                raise ValueError("min_samples_leaf must be at least 1 "
-                                 "or in (0, 0.5], got %s"
-                                 % self.min_samples_leaf)
-        if isinstance(self.min_samples_split, numbers.Integral):
-            if not 2 <= self.min_samples_split:
-                raise ValueError("min_samples_split must be an integer "
-                                 "greater than 1 or a float in (0.0, 1.0]; "
-                                 "got the integer %s"
-                                 % self.min_samples_split)
-        else:  # float
-            if not 0. < self.min_samples_split <= 1.:
-                raise ValueError("min_samples_split must be an integer "
-                                 "greater than 1 or a float in (0.0, 1.0]; "
-                                 "got the float %s"
-                                 % self.min_samples_split)
-        if not 0 <= self.min_weight_fraction_leaf <= 0.5:
-            raise ValueError("min_weight_fraction_leaf must in [0, 0.5]")
-        if self.min_impurity_split is not None:
-            warnings.warn("The min_impurity_split parameter is deprecated. "
-                          "Its default value has changed from 1e-7 to 0 in "
-                          "version 0.23, and it will be removed in 0.25. "
-                          "Use the min_impurity_decrease parameter instead.",
-                          FutureWarning)
-
-            if self.min_impurity_split < 0.:
-                raise ValueError("min_impurity_split must be greater than "
-                                 "or equal to 0")
-        if self.min_impurity_decrease < 0.:
-            raise ValueError("min_impurity_decrease must be greater than "
-                             "or equal to 0")
-        if self.max_leaf_nodes is not None:
-            if not isinstance(self.max_leaf_nodes, numbers.Integral):
-                raise ValueError(
-                    "max_leaf_nodes must be integral number but was "
-                    "%r" %
-                    self.max_leaf_nodes)
-            if self.max_leaf_nodes < 2:
-                raise ValueError(
-                    ("max_leaf_nodes {0} must be either None "
-                     "or larger than 1").format(
-                        self.max_leaf_nodes))
-        if isinstance(self.max_bins, numbers.Integral):
-            if not 2 <= self.max_bins:
-                raise ValueError("max_bins must be at least 2, got %s"
-                                 % self.max_bins)
-        else:
-            raise ValueError("max_bins must be integral number but was "
-                             "%r" % self.max_bins)
-        if isinstance(self.min_bin_size, numbers.Integral):
-            if not 1 <= self.min_bin_size:
-                raise ValueError("min_bin_size must be at least 1, got %s"
-                                 % self.min_bin_size)
-        else:
-            raise ValueError("min_bin_size must be integral number but was "
-                             "%r" % self.min_bin_size)
-
-    def check_sample_weight(self, sample_weight, X, dtype=None):
-        n_samples = _num_samples(X)
-
-        if dtype is not None and dtype not in [np.float32, np.float64]:
-            dtype = np.float64
-
-        if sample_weight is None:
-            sample_weight = np.ones(n_samples, dtype=dtype)
-        elif isinstance(sample_weight, numbers.Number):
-            sample_weight = np.full(n_samples, sample_weight, dtype=dtype)
-        else:
-            if dtype is None:
-                dtype = [np.float64, np.float32]
-            sample_weight = check_array(
-                sample_weight,
-                accept_sparse=False,
-                ensure_2d=False,
-                dtype=dtype,
-                order="C")
-            if sample_weight.ndim != 1:
-                raise ValueError("Sample weights must be 1D array or scalar")
-
-            if sample_weight.shape != (n_samples,):
-                raise ValueError("sample_weight.shape == {}, expected {}!"
-                                 .format(sample_weight.shape, (n_samples,)))
-        return sample_weight
-
-
-class RandomForestClassifier(sklearn_RandomForestClassifier, BaseRandomForest):
-    __doc__ = sklearn_RandomForestClassifier.__doc__
-
-    if sklearn_check_version('1.2'):
-        _parameter_constraints: dict = {
-            **sklearn_RandomForestClassifier._parameter_constraints,
-            "max_bins": [Interval(numbers.Integral, 2, None, closed="left")],
-            "min_bin_size": [Interval(numbers.Integral, 1, None, closed="left")],
-            "splitter_mode": [StrOptions({"best", "random"})]
-        }
-
-    if sklearn_check_version('1.0'):
-        def __init__(
-                self,
-                n_estimators=100,
-                criterion="gini",
-                max_depth=None,
-                min_samples_split=2,
-                min_samples_leaf=1,
-                min_weight_fraction_leaf=0.,
-                max_features='sqrt' if sklearn_check_version('1.1') else 'auto',
-                max_leaf_nodes=None,
-                min_impurity_decrease=0.,
-                bootstrap=True,
-                oob_score=False,
-                n_jobs=None,
-                random_state=None,
-                verbose=0,
-                warm_start=False,
-                class_weight=None,
-                ccp_alpha=0.0,
-                max_samples=None,
-                max_bins=256,
-                min_bin_size=1,
-                splitter_mode='best'):
-            super(RandomForestClassifier, self).__init__(
-                n_estimators=n_estimators,
-                criterion=criterion,
-                max_depth=max_depth,
-                min_samples_split=min_samples_split,
-                min_samples_leaf=min_samples_leaf,
-                min_weight_fraction_leaf=min_weight_fraction_leaf,
-                max_features=max_features,
-                max_leaf_nodes=max_leaf_nodes,
-                min_impurity_decrease=min_impurity_decrease,
-                bootstrap=bootstrap,
-                oob_score=oob_score,
-                n_jobs=n_jobs,
-                random_state=random_state,
-                verbose=verbose,
-                warm_start=warm_start,
-                class_weight=class_weight
-            )
-            self.warm_start = warm_start
-            self.ccp_alpha = ccp_alpha
-            self.max_samples = max_samples
-            self.max_bins = max_bins
-            self.min_bin_size = min_bin_size
-            self.min_impurity_split = None
-            self.splitter_mode = splitter_mode
-            # self._estimator = DecisionTreeClassifier()
-    else:
-        def __init__(self,
-                     n_estimators=100,
-                     criterion="gini",
-                     max_depth=None,
-                     min_samples_split=2,
-                     min_samples_leaf=1,
-                     min_weight_fraction_leaf=0.,
-                     max_features="auto",
-                     max_leaf_nodes=None,
-                     min_impurity_decrease=0.,
-                     min_impurity_split=None,
-                     bootstrap=True,
-                     oob_score=False,
-                     n_jobs=None,
-                     random_state=None,
-                     verbose=0,
-                     warm_start=False,
-                     class_weight=None,
-                     ccp_alpha=0.0,
-                     max_samples=None,
-                     max_bins=256,
-                     min_bin_size=1,
-                     splitter_mode='best'):
-            super(RandomForestClassifier, self).__init__(
-                n_estimators=n_estimators,
-                criterion=criterion,
-                max_depth=max_depth,
-                min_samples_split=min_samples_split,
-                min_samples_leaf=min_samples_leaf,
-                min_weight_fraction_leaf=min_weight_fraction_leaf,
-                max_features=max_features,
-                max_leaf_nodes=max_leaf_nodes,
-                min_impurity_decrease=min_impurity_decrease,
-                min_impurity_split=min_impurity_split,
-                bootstrap=bootstrap,
-                oob_score=oob_score,
-                n_jobs=n_jobs,
-                random_state=random_state,
-                verbose=verbose,
-                warm_start=warm_start,
-                class_weight=class_weight,
-                ccp_alpha=ccp_alpha,
-                max_samples=max_samples
-            )
-            self.warm_start = warm_start
-            self.ccp_alpha = ccp_alpha
-            self.max_samples = max_samples
-            self.max_bins = max_bins
-            self.min_bin_size = min_bin_size
-            self.min_impurity_split = None
-            self.splitter_mode = splitter_mode
-            # self._estimator = DecisionTreeClassifier()
-
-    def fit(self, X, y, sample_weight=None):
-        """
-        Build a forest of trees from the training set (X, y).
-
-        Parameters
-        ----------
-        X : {array-like, sparse matrix} of shape (n_samples, n_features)
-            The training input samples. Internally, its dtype will be converted
-            to ``dtype=np.float32``. If a sparse matrix is provided, it will be
-            converted into a sparse ``csc_matrix``.
-
-        y : array-like of shape (n_samples,) or (n_samples, n_outputs)
-            The target values (class labels in classification, real numbers in
-            regression).
-
-        sample_weight : array-like of shape (n_samples,), default=None
-            Sample weights. If None, then samples are equally weighted. Splits
-            that would create child nodes with net zero or negative weight are
-            ignored while searching for a split in each node. In the case of
-            classification, splits are also ignored if they would result in any
-            single class carrying a negative weight in either child node.
-
-        Returns
-        -------
-        self : object
-        """
-        dispatch(self, 'fit', {
-            'onedal': self.__class__._onedal_fit,
-            'sklearn': sklearn_RandomForestClassifier.fit,
-        }, X, y, sample_weight)
-        return self
-
-    def _onedal_ready(self, X, y, sample_weight):
-        if sp.issparse(y):
-            raise ValueError(
-                "sparse multilabel-indicator for y is not supported."
-            )
-        if not self.bootstrap and self.max_samples is not None:
-            raise ValueError(
-                "`max_sample` cannot be set if `bootstrap=False`. "
-                "Either switch to `bootstrap=True` or set "
-                "`max_sample=None`."
-            )
-        if not self.bootstrap and self.oob_score:
-            raise ValueError("Out of bag estimation only available"
-                             " if bootstrap=True")
-        if sklearn_check_version("1.2"):
-            self._validate_params()
-        else:
-            self._check_parameters()
-
-        correct_sparsity = not sp.issparse(X)
-        correct_ccp_alpha = self.ccp_alpha == 0.0
-        correct_criterion = self.criterion == "gini"
-        correct_warm_start = self.warm_start is False
-
-        if daal_check_version((2021, 'P', 500)):
-            correct_oob_score = not self.oob_score
-        else:
-            correct_oob_score = self.oob_score
-
-        ready = all([correct_oob_score,
-                     correct_sparsity,
-                     correct_ccp_alpha,
-                     correct_criterion,
-                     correct_warm_start])
-        if ready:
-            if sklearn_check_version("1.0"):
-                self._check_feature_names(X, reset=True)
-            X = check_array(X, dtype=[np.float32, np.float64])
-            y = np.asarray(y)
-            y = np.atleast_1d(y)
-            if y.ndim == 2 and y.shape[1] == 1:
-                warnings.warn(
-                    "A column-vector y was passed when a 1d array was"
-                    " expected. Please change the shape of y to "
-                    "(n_samples,), for example using ravel().",
-                    DataConversionWarning,
-                    stacklevel=2)
-            check_consistent_length(X, y)
-
-            y = make2d(y)
-            self.n_outputs_ = y.shape[1]
-            ready = ready and self.n_outputs_ == 1
-            # TODO: Fix to support integers as input
-            ready = ready and (y.dtype in [np.float32, np.float64, np.int32, np.int64])
-
-        return ready, X, y, sample_weight
-
-    @wrap_output_data
-    def predict(self, X):
-        """
-        Predict class for X.
-
-        The predicted class of an input sample is a vote by the trees in
-        the forest, weighted by their probability estimates. That is,
-        the predicted class is the one with highest mean probability
-        estimate across the trees.
-
-        Parameters
-        ----------
-        X : {array-like, sparse matrix} of shape (n_samples, n_features)
-            The input samples. Internally, its dtype will be converted to
-            ``dtype=np.float32``. If a sparse matrix is provided, it will be
-            converted into a sparse ``csr_matrix``.
-
-        Returns
-        -------
-        y : ndarray of shape (n_samples,) or (n_samples, n_outputs)
-            The predicted classes.
-        """
-        return dispatch(self, 'predict', {
-            'onedal': self.__class__._onedal_predict,
-            'sklearn': sklearn_RandomForestClassifier.predict,
-        }, X)
-
-    @wrap_output_data
-    def predict_proba(self, X):
-        """
-        Predict class probabilities for X.
-
-        The predicted class probabilities of an input sample are computed as
-        the mean predicted class probabilities of the trees in the forest.
-        The class probability of a single tree is the fraction of samples of
-        the same class in a leaf.
-
-        Parameters
-        ----------
-        X : {array-like, sparse matrix} of shape (n_samples, n_features)
-            The input samples. Internally, its dtype will be converted to
-            ``dtype=np.float32``. If a sparse matrix is provided, it will be
-            converted into a sparse ``csr_matrix``.
-
-        Returns
-        -------
-        p : ndarray of shape (n_samples, n_classes), or a list of n_outputs
-            such arrays if n_outputs > 1.
-            The class probabilities of the input samples. The order of the
-            classes corresponds to that in the attribute :term:`classes_`.
-        """
-        # TODO:
-        # _check_proba()
-        # self._check_proba()
-        if sklearn_check_version("1.0"):
-            self._check_feature_names(X, reset=False)
-        if hasattr(self, 'n_features_in_'):
-            try:
-                num_features = _num_features(X)
-            except TypeError:
-                num_features = _num_samples(X)
-            if num_features != self.n_features_in_:
-                raise ValueError(
-                    (f'X has {num_features} features, '
-                     f'but RandomForestClassifier is expecting '
-                     f'{self.n_features_in_} features as input'))
-        return dispatch(self, 'predict_proba', {
-            'onedal': self.__class__._onedal_predict_proba,
-            'sklearn': sklearn_RandomForestClassifier.predict_proba,
-        }, X)
-
-    if sklearn_check_version('1.0'):
-        @deprecated(
-            "Attribute `n_features_` was deprecated in version 1.0 and will be "
-            "removed in 1.2. Use `n_features_in_` instead.")
-        @property
-        def n_features_(self):
-            return self.n_features_in_
-
-    @property
-    def _estimators_(self):
-        if hasattr(self, '_cached_estimators_'):
-            if self._cached_estimators_:
-                return self._cached_estimators_
-        if sklearn_check_version('0.22'):
-            check_is_fitted(self)
-        else:
-            check_is_fitted(self, '_onedal_model')
-        classes_ = self.classes_[0]
-        n_classes_ = self.n_classes_[0]
-        # convert model to estimators
-        params = {
-            'criterion': self.criterion,
-            'max_depth': self.max_depth,
-            'min_samples_split': self.min_samples_split,
-            'min_samples_leaf': self.min_samples_leaf,
-            'min_weight_fraction_leaf': self.min_weight_fraction_leaf,
-            'max_features': self.max_features,
-            'max_leaf_nodes': self.max_leaf_nodes,
-            'min_impurity_decrease': self.min_impurity_decrease,
-            'random_state': None,
-        }
-        if not sklearn_check_version('1.0'):
-            params['min_impurity_split'] = self.min_impurity_split
-        est = DecisionTreeClassifier(**params)
-        # we need to set est.tree_ field with Trees constructed from Intel(R)
-        # oneAPI Data Analytics Library solution
-        estimators_ = []
-        random_state_checked = check_random_state(self.random_state)
-        if daal_check_version((2023, 'P', 301)):
-            allstates = get_forest_state(self._onedal_model, n_classes_)
-
-        for i in range(self.n_estimators):
-            est_i = clone(est)
-            est_i.set_params(
-                random_state=random_state_checked.randint(
-                    np.iinfo(
-                        np.int32).max))
-            if sklearn_check_version('1.0'):
-                est_i.n_features_in_ = self.n_features_in_
-            else:
-                est_i.n_features_ = self.n_features_in_
-            est_i.n_outputs_ = self.n_outputs_
-            est_i.classes_ = classes_
-            est_i.n_classes_ = n_classes_
-            if daal_check_version((2023, 'P', 301)):
-                tree_i_state_dict = allstates[i]
-                tree_i_state_dict['nodes'] = check_tree_nodes(tree_i_state_dict['nodes'])
-            else:
-                tree_i_state_class = get_tree_state_cls(
-                self._onedal_model, i, n_classes_)
-                tree_i_state_dict = {
-                    'max_depth': tree_i_state_class.max_depth,
-                    'node_count': tree_i_state_class.node_count,
-                    'nodes': check_tree_nodes(tree_i_state_class.node_ar),
-                    'values': tree_i_state_class.value_ar}
-
-            est_i.tree_ = Tree(
-                self.n_features_in_,
-                np.array(
-                    [n_classes_],
-                    dtype=np.intp),
-                self.n_outputs_)
-            est_i.tree_.__setstate__(tree_i_state_dict)
-            estimators_.append(est_i)
-
-        self._cached_estimators_ = estimators_
-        return estimators_
-
-    def _onedal_cpu_supported(self, method_name, *data):
-        if method_name == 'fit':
-            ready, X, y, sample_weight = self._onedal_ready(*data)
-            if self.splitter_mode == 'random':
-                warnings.warn("'random' splitter mode supports GPU devices only "
-                              "and requires oneDAL version >= 2023.1.1. "
-                              "Using 'best' mode instead.", RuntimeWarning)
-                self.splitter_mode = 'best'
-            if not ready:
-                return False
-            elif sp.issparse(X):
-                return False
-            elif sp.issparse(y):
-                return False
-            elif sp.issparse(sample_weight):
-                return False
-            elif not self.ccp_alpha == 0.0:
-                return False
-            elif self.warm_start:
-                return False
-            elif self.oob_score and not daal_check_version((2023, 'P', 101)):
-                return False
-            elif not self.n_outputs_ == 1:
-                return False
-            elif hasattr(self, 'estimators_'):
-                return False
-            else:
-                return True
-        if method_name in ['predict', 'predict_proba']:
-            X = data[0]
-            if not hasattr(self, '_onedal_model'):
-                return False
-            elif sp.issparse(X):
-                return False
-            elif not (hasattr(self, 'n_outputs_') and self.n_outputs_ == 1):
-                return False
-            elif not daal_check_version((2021, 'P', 400)):
-                return False
-            elif self.warm_start:
-                return False
-            else:
-                return True
-        raise RuntimeError(
-            f'Unknown method {method_name} in {self.__class__.__name__}')
-
-    def _onedal_gpu_supported(self, method_name, *data):
-        if method_name == 'fit':
-            ready, X, y, sample_weight = self._onedal_ready(*data)
-            if self.splitter_mode == 'random' and \
-                    not daal_check_version((2023, 'P', 101)):
-                warnings.warn("'random' splitter mode requires OneDAL >= 2023.1.1. "
-                              "Using 'best' mode instead.", RuntimeWarning)
-                self.splitter_mode = 'best'
-            if not ready:
-                return False
-            elif sp.issparse(X):
-                return False
-            elif sp.issparse(y):
-                return False
-            elif sp.issparse(sample_weight):
-                return False
-            elif sample_weight is not None:  # `sample_weight` is not supported.
-                return False
-            elif not self.ccp_alpha == 0.0:
-                return False
-            elif self.warm_start:
-                return False
-            elif self.oob_score:
-                return False
-            elif not self.n_outputs_ == 1:
-                return False
-            elif hasattr(self, 'estimators_'):
-                return False
-            else:
-                return True
-        if method_name in ['predict', 'predict_proba']:
-            X = data[0]
-            if not hasattr(self, '_onedal_model'):
-                return False
-            elif sp.issparse(X):
-                return False
-            elif not (hasattr(self, 'n_outputs_') and self.n_outputs_ == 1):
-                return False
-            elif not daal_check_version((2021, 'P', 400)):
-                return False
-            elif self.warm_start:
-                return False
-            else:
-                return True
-        raise RuntimeError(
-            f'Unknown method {method_name} in {self.__class__.__name__}')
-
-    def _onedal_fit(self, X, y, sample_weight=None, queue=None):
-        if sklearn_check_version('1.2'):
-            X, y = self._validate_data(
-                X, y, multi_output=False, accept_sparse=False,
-                dtype=[np.float64, np.float32]
-            )
-        else:
-            X, y = check_X_y(
-                X, y, accept_sparse=False, dtype=[np.float64, np.float32],
-                multi_output=False
-            )
-
-        if sample_weight is not None:
-            sample_weight = self.check_sample_weight(sample_weight, X)
-
-        y = np.atleast_1d(y)
-        if y.ndim == 2 and y.shape[1] == 1:
-            warnings.warn(
-                "A column-vector y was passed when a 1d array was"
-                " expected. Please change the shape of y to "
-                "(n_samples,), for example using ravel().",
-                DataConversionWarning,
-                stacklevel=2,
-            )
-        if y.ndim == 1:
-            # reshape is necessary to preserve the data contiguity against vs
-            # [:, np.newaxis] that does not.
-            y = np.reshape(y, (-1, 1))
-
-        y, expanded_class_weight = self._validate_y_class_weight(y)
-
-        n_classes_ = self.n_classes_[0]
-        self.n_features_in_ = X.shape[1]
-        if not sklearn_check_version('1.0'):
-            self.n_features_ = self.n_features_in_
-
-        if expanded_class_weight is not None:
-            if sample_weight is not None:
-                sample_weight = sample_weight * expanded_class_weight
-            else:
-                sample_weight = expanded_class_weight
-        if sample_weight is not None:
-            sample_weight = [sample_weight]
-
-        if n_classes_ < 2:
-            raise ValueError(
-                "Training data only contain information about one class.")
-
-        if self.oob_score:
-            err = 'out_of_bag_error_accuracy|out_of_bag_error_decision_function'
-        else:
-            err = 'none'
-
-        onedal_params = {
-            'n_estimators': self.n_estimators,
-            'criterion': self.criterion,
-            'max_depth': self.max_depth,
-            'min_samples_split': self.min_samples_split,
-            'min_samples_leaf': self.min_samples_leaf,
-            'min_weight_fraction_leaf': self.min_weight_fraction_leaf,
-            'max_features': self.max_features,
-            'max_leaf_nodes': self.max_leaf_nodes,
-            'min_impurity_decrease': self.min_impurity_decrease,
-            'min_impurity_split': self.min_impurity_split,
-            'bootstrap': self.bootstrap,
-            'oob_score': self.oob_score,
-            'n_jobs': self.n_jobs,
-            'random_state': self.random_state,
-            'verbose': self.verbose,
-            'warm_start': self.warm_start,
-            'error_metric_mode': err,
-            'variable_importance_mode': 'mdi',
-            'class_weight': self.class_weight,
-            'max_bins': self.max_bins,
-            'min_bin_size': self.min_bin_size,
-            'max_samples': self.max_samples
-        }
-        if daal_check_version((2023, 'P', 101)):
-            onedal_params['splitter_mode'] = self.splitter_mode
-        self._cached_estimators_ = None
-
-        # Compute
-        self._onedal_estimator = self._onedal_classifier(**onedal_params)
-        self._onedal_estimator.fit(X, y, sample_weight, queue=queue)
-
-        self._save_attributes()
-        if sklearn_check_version("1.2"):
-            self._estimator = DecisionTreeClassifier()
-        self.estimators_ = self._estimators_
-        # Decapsulate classes_ attributes
-        self.n_classes_ = self.n_classes_[0]
-        self.classes_ = self.classes_[0]
-        return self
-
-    def _onedal_predict(self, X, queue=None):
-        X = check_array(X, dtype=[np.float32, np.float64])
-        check_is_fitted(self)
-        if sklearn_check_version("1.0"):
-            self._check_feature_names(X, reset=False)
-
-        res = self._onedal_estimator.predict(X, queue=queue)
-        return np.take(self.classes_,
-                       res.ravel().astype(np.int64, casting='unsafe'))
-
-    def _onedal_predict_proba(self, X, queue=None):
-        X = check_array(X, dtype=[np.float64, np.float32])
-        check_is_fitted(self)
-        if sklearn_check_version('0.23'):
-            self._check_n_features(X, reset=False)
-        if sklearn_check_version("1.0"):
-            self._check_feature_names(X, reset=False)
-        return self._onedal_estimator.predict_proba(X, queue=queue)
-
-
-class RandomForestRegressor(sklearn_RandomForestRegressor, BaseRandomForest):
-    __doc__ = sklearn_RandomForestRegressor.__doc__
-
-    if sklearn_check_version('1.2'):
-        _parameter_constraints: dict = {
-            **sklearn_RandomForestRegressor._parameter_constraints,
-            "max_bins": [Interval(numbers.Integral, 2, None, closed="left")],
-            "min_bin_size": [Interval(numbers.Integral, 1, None, closed="left")],
-            "splitter_mode": [StrOptions({"best", "random"})]
-        }
-
-    if sklearn_check_version('1.0'):
-        def __init__(
-                self,
-                n_estimators=100,
-                *,
-                criterion="squared_error",
-                max_depth=None,
-                min_samples_split=2,
-                min_samples_leaf=1,
-                min_weight_fraction_leaf=0.,
-                max_features=1.0 if sklearn_check_version('1.1') else 'auto',
-                max_leaf_nodes=None,
-                min_impurity_decrease=0.,
-                bootstrap=True,
-                oob_score=False,
-                n_jobs=None,
-                random_state=None,
-                verbose=0,
-                warm_start=False,
-                ccp_alpha=0.0,
-                max_samples=None,
-                max_bins=256,
-                min_bin_size=1,
-                splitter_mode='best'):
-            super(RandomForestRegressor, self).__init__(
-                n_estimators=n_estimators,
-                criterion=criterion,
-                max_depth=max_depth,
-                min_samples_split=min_samples_split,
-                min_samples_leaf=min_samples_leaf,
-                min_weight_fraction_leaf=min_weight_fraction_leaf,
-                max_features=max_features,
-                max_leaf_nodes=max_leaf_nodes,
-                min_impurity_decrease=min_impurity_decrease,
-                bootstrap=bootstrap,
-                oob_score=oob_score,
-                n_jobs=n_jobs,
-                random_state=random_state,
-                verbose=verbose,
-                warm_start=warm_start
-            )
-            self.warm_start = warm_start
-            self.ccp_alpha = ccp_alpha
-            self.max_samples = max_samples
-            self.max_bins = max_bins
-            self.min_bin_size = min_bin_size
-            self.min_impurity_split = None
-            self.splitter_mode = splitter_mode
-    else:
-        def __init__(self,
-                     n_estimators=100, *,
-                     criterion="mse",
-                     max_depth=None,
-                     min_samples_split=2,
-                     min_samples_leaf=1,
-                     min_weight_fraction_leaf=0.,
-                     max_features="auto",
-                     max_leaf_nodes=None,
-                     min_impurity_decrease=0.,
-                     min_impurity_split=None,
-                     bootstrap=True,
-                     oob_score=False,
-                     n_jobs=None,
-                     random_state=None,
-                     verbose=0,
-                     warm_start=False,
-                     ccp_alpha=0.0,
-                     max_samples=None,
-                     max_bins=256,
-                     min_bin_size=1,
-                     splitter_mode='best'):
-            super(RandomForestRegressor, self).__init__(
-                n_estimators=n_estimators,
-                criterion=criterion,
-                max_depth=max_depth,
-                min_samples_split=min_samples_split,
-                min_samples_leaf=min_samples_leaf,
-                min_weight_fraction_leaf=min_weight_fraction_leaf,
-                max_features=max_features,
-                max_leaf_nodes=max_leaf_nodes,
-                min_impurity_decrease=min_impurity_decrease,
-                min_impurity_split=min_impurity_split,
-                bootstrap=bootstrap,
-                oob_score=oob_score,
-                n_jobs=n_jobs,
-                random_state=random_state,
-                verbose=verbose,
-                warm_start=warm_start,
-                ccp_alpha=ccp_alpha,
-                max_samples=max_samples
-            )
-            self.warm_start = warm_start
-            self.ccp_alpha = ccp_alpha
-            self.max_samples = max_samples
-            self.max_bins = max_bins
-            self.min_bin_size = min_bin_size
-            self.min_impurity_split = None
-            self.splitter_mode = splitter_mode
-
-    @property
-    def _estimators_(self):
-        if hasattr(self, '_cached_estimators_'):
-            if self._cached_estimators_:
-                return self._cached_estimators_
-        if sklearn_check_version('0.22'):
-            check_is_fitted(self)
-        else:
-            check_is_fitted(self, '_onedal_model')
-        # convert model to estimators
-        params = {
-            'criterion': self.criterion,
-            'max_depth': self.max_depth,
-            'min_samples_split': self.min_samples_split,
-            'min_samples_leaf': self.min_samples_leaf,
-            'min_weight_fraction_leaf': self.min_weight_fraction_leaf,
-            'max_features': self.max_features,
-            'max_leaf_nodes': self.max_leaf_nodes,
-            'min_impurity_decrease': self.min_impurity_decrease,
-            'random_state': None,
-        }
-        if not sklearn_check_version('1.0'):
-            params['min_impurity_split'] = self.min_impurity_split
-        est = DecisionTreeRegressor(**params)
-        # we need to set est.tree_ field with Trees constructed from Intel(R)
-        # oneAPI Data Analytics Library solution
-        estimators_ = []
-        random_state_checked = check_random_state(self.random_state)
-        allstates = get_forest_state(self._onedal_model)
-
-        for i in range(self.n_estimators):
-            est_i = clone(est)
-            est_i.set_params(
-                random_state=random_state_checked.randint(
-                    np.iinfo(
-                        np.int32).max))
-            if sklearn_check_version('1.0'):
-                est_i.n_features_in_ = self.n_features_in_
-            else:
-                est_i.n_features_ = self.n_features_in_
-            est_i.n_classes_ = 1
-            est_i.n_outputs_ = self.n_outputs_
-            if daal_check_version((2023, 'P', 301)):
-                tree_i_state_dict = allstates[i]
-                tree_i_state_dict['nodes'] = check_tree_nodes(tree_i_state_dict['nodes'])
-            else:
-                tree_i_state_class = get_tree_state_reg(
-                    self._onedal_model, i)
-                tree_i_state_dict = {
-                    'max_depth': tree_i_state_class.max_depth,
-                    'node_count': tree_i_state_class.node_count,
-                    'nodes': check_tree_nodes(tree_i_state_class.node_ar),
-                    'values': tree_i_state_class.value_ar}
-
-            est_i.tree_ = Tree(
-                self.n_features_in_, np.array(
-                    [1], dtype=np.intp), self.n_outputs_)
-            est_i.tree_.__setstate__(tree_i_state_dict)
-            estimators_.append(est_i)
-
-        return estimators_
-
-    def _onedal_ready(self, X, y, sample_weight):
-        # TODO:
-        # move some common checks for both devices here.
-
-        # We have to get `n_outputs_` before dispatching
-        # oneDAL requirements: Number of outputs `n_outputs_` should be 1.
-        y = np.asarray(y)
-
-        if y.ndim == 1:
-            # reshape is necessary to preserve the data contiguity against vs
-            # [:, np.newaxis] that does not.
-            y = np.reshape(y, (-1, 1))
-        self.n_outputs_ = y.shape[1]
-        ready = self.n_outputs_ == 1
-        return ready, X, y, sample_weight
-
-    def _onedal_cpu_supported(self, method_name, *data):
-        if method_name == 'fit':
-            ready, X, y, sample_weight = self._onedal_ready(*data)
-            if self.splitter_mode == 'random':
-                warnings.warn("'random' splitter mode supports GPU devices only "
-                              "and requires oneDAL version >= 2023.1.1. "
-                              "Using 'best' mode instead.", RuntimeWarning)
-                self.splitter_mode = 'best'
-            if not ready:
-                return False
-            elif not (self.oob_score and daal_check_version(
-                    (2021, 'P', 500)) or not self.oob_score):
-                return False
-            elif self.criterion not in ["mse", "squared_error"]:
-                return False
-            elif sp.issparse(X):
-                return False
-            elif sp.issparse(y):
-                return False
-            elif sp.issparse(sample_weight):
-                return False
-            elif not self.ccp_alpha == 0.0:
-                return False
-            elif self.warm_start:
-                return False
-            elif self.oob_score and not daal_check_version((2023, 'P', 101)):
-                return False
-            elif not self.n_outputs_ == 1:
-                return False
-            elif hasattr(self, 'estimators_'):
-                return False
-            else:
-                return True
-        if method_name == 'predict':
-            if not hasattr(self, '_onedal_model'):
-                return False
-            elif sp.issparse(data[0]):
-                return False
-            elif not (hasattr(self, 'n_outputs_') and self.n_outputs_ == 1):
-                return False
-            elif not daal_check_version((2021, 'P', 400)):
-                return False
-            elif self.warm_start:
-                return False
-            else:
-                return True
-        raise RuntimeError(
-            f'Unknown method {method_name} in {self.__class__.__name__}')
-
-    def _onedal_gpu_supported(self, method_name, *data):
-        if method_name == 'fit':
-            ready, X, y, sample_weight = self._onedal_ready(*data)
-            if self.splitter_mode == 'random' and \
-                    not daal_check_version((2023, 'P', 101)):
-                warnings.warn("'random' splitter mode requires OneDAL >= 2023.1.1. "
-                              "Using 'best' mode instead.", RuntimeWarning)
-                self.splitter_mode = 'best'
-            if not ready:
-                return False
-            elif not (self.oob_score and daal_check_version(
-                    (2021, 'P', 500)) or not self.oob_score):
-                return False
-            elif self.criterion not in ["mse", "squared_error"]:
-                return False
-            elif sp.issparse(X):
-                return False
-            elif sp.issparse(y):
-                return False
-            elif sample_weight is not None:  # `sample_weight` is not supported.
-                return False
-            elif not self.ccp_alpha == 0.0:
-                return False
-            elif self.warm_start:
-                return False
-            elif self.oob_score:
-                return False
-            elif hasattr(self, 'estimators_'):
-                return False
-            else:
-                return True
-        if method_name == 'predict':
-            X = data[0]
-            if not hasattr(self, '_onedal_model'):
-                return False
-            elif sp.issparse(X):
-                return False
-            elif not (hasattr(self, 'n_outputs_') and self.n_outputs_ == 1):
-                return False
-            elif not daal_check_version((2021, 'P', 400)):
-                return False
-            elif self.warm_start:
-                return False
-            else:
-                return True
-        raise RuntimeError(
-            f'Unknown method {method_name} in {self.__class__.__name__}')
-
-    def _onedal_fit(self, X, y, sample_weight=None, queue=None):
-        if sp.issparse(y):
-            raise ValueError(
-                "sparse multilabel-indicator for y is not supported."
-            )
-        if sklearn_check_version("1.2"):
-            self._validate_params()
-        else:
-            self._check_parameters()
-        if sample_weight is not None:
-            sample_weight = self.check_sample_weight(sample_weight, X)
-        if sklearn_check_version("1.0"):
-            self._check_feature_names(X, reset=True)
-        X = check_array(X, dtype=[np.float64, np.float32])
-        y = np.atleast_1d(np.asarray(y))
-        y = check_array(y, ensure_2d=False, dtype=X.dtype)
-        check_consistent_length(X, y)
-        self.n_features_in_ = X.shape[1]
-        if not sklearn_check_version('1.0'):
-            self.n_features_ = self.n_features_in_
-        rs_ = check_random_state(self.random_state)
-
-        if self.oob_score:
-            err = 'out_of_bag_error_r2|out_of_bag_error_prediction'
-        else:
-            err = 'none'
-
-        onedal_params = {
-            'n_estimators': self.n_estimators,
-            'criterion': self.criterion,
-            'max_depth': self.max_depth,
-            'min_samples_split': self.min_samples_split,
-            'min_samples_leaf': self.min_samples_leaf,
-            'min_weight_fraction_leaf': self.min_weight_fraction_leaf,
-            'max_features': self.max_features,
-            'max_leaf_nodes': self.max_leaf_nodes,
-            'min_impurity_decrease': self.min_impurity_decrease,
-            'bootstrap': self.bootstrap,
-            'oob_score': self.oob_score,
-            'n_jobs': self.n_jobs,
-            'random_state': rs_,
-            'verbose': self.verbose,
-            'warm_start': self.warm_start,
-            'error_metric_mode': err,
-            'variable_importance_mode': 'mdi',
-            'max_samples': self.max_samples
-        }
-        if daal_check_version((2023, 'P', 101)):
-            onedal_params['splitter_mode'] = self.splitter_mode
-        self._cached_estimators_ = None
-        self._onedal_estimator = self._onedal_regressor(**onedal_params)
-        self._onedal_estimator.fit(X, y, sample_weight, queue=queue)
-
-        self._save_attributes()
-        if sklearn_check_version("1.2"):
-            self._estimator = DecisionTreeRegressor()
-        self.estimators_ = self._estimators_
-        return self
-
-    def _onedal_predict(self, X, queue=None):
-        if sklearn_check_version("1.0"):
-            self._check_feature_names(X, reset=False)
-        X = self._validate_X_predict(X)
-        return self._onedal_estimator.predict(X, queue=queue)
-
-    def fit(self, X, y, sample_weight=None):
-        """
-        Build a forest of trees from the training set (X, y).
-
-        Parameters
-        ----------
-        X : {array-like, sparse matrix} of shape (n_samples, n_features)
-            The training input samples. Internally, its dtype will be converted
-            to ``dtype=np.float32``. If a sparse matrix is provided, it will be
-            converted into a sparse ``csc_matrix``.
-
-        y : array-like of shape (n_samples,) or (n_samples, n_outputs)
-            The target values (class labels in classification, real numbers in
-            regression).
-
-        sample_weight : array-like of shape (n_samples,), default=None
-            Sample weights. If None, then samples are equally weighted. Splits
-            that would create child nodes with net zero or negative weight are
-            ignored while searching for a split in each node. In the case of
-            classification, splits are also ignored if they would result in any
-            single class carrying a negative weight in either child node.
-
-        Returns
-        -------
-        self : object
-        """
-        if not self.bootstrap and self.max_samples is not None:
-            raise ValueError(
-                "`max_sample` cannot be set if `bootstrap=False`. "
-                "Either switch to `bootstrap=True` or set "
-                "`max_sample=None`."
-            )
-        dispatch(self, 'fit', {
-            'onedal': self.__class__._onedal_fit,
-            'sklearn': sklearn_RandomForestRegressor.fit,
-        }, X, y, sample_weight)
-        return self
-
-    @wrap_output_data
-    def predict(self, X):
-        """
-        Predict class for X.
-
-        The predicted class of an input sample is a vote by the trees in
-        the forest, weighted by their probability estimates. That is,
-        the predicted class is the one with highest mean probability
-        estimate across the trees.
-
-        Parameters
-        ----------
-        X : {array-like, sparse matrix} of shape (n_samples, n_features)
-            The input samples. Internally, its dtype will be converted to
-            ``dtype=np.float32``. If a sparse matrix is provided, it will be
-            converted into a sparse ``csr_matrix``.
-
-        Returns
-        -------
-        y : ndarray of shape (n_samples,) or (n_samples, n_outputs)
-            The predicted classes.
-        """
-        return dispatch(self, 'predict', {
-            'onedal': self.__class__._onedal_predict,
-            'sklearn': sklearn_RandomForestRegressor.predict,
-        }, X)
-
-    if sklearn_check_version('1.0'):
-        @deprecated(
-            "Attribute `n_features_` was deprecated in version 1.0 and will be "
-            "removed in 1.2. Use `n_features_in_` instead.")
-        @property
-        def n_features_(self):
-            return self.n_features_in_
+#!/usr/bin/env python
+# ===============================================================================
+# Copyright 2021 Intel Corporation
+#
+# Licensed under the Apache License, Version 2.0 (the "License");
+# you may not use this file except in compliance with the License.
+# You may obtain a copy of the License at
+#
+#     http://www.apache.org/licenses/LICENSE-2.0
+#
+# Unless required by applicable law or agreed to in writing, software
+# distributed under the License is distributed on an "AS IS" BASIS,
+# WITHOUT WARRANTIES OR CONDITIONS OF ANY KIND, either express or implied.
+# See the License for the specific language governing permissions and
+# limitations under the License.
+# ===============================================================================
+
+from daal4py.sklearn._utils import (
+    daal_check_version, sklearn_check_version,
+    make2d, check_tree_nodes
+)
+
+import numpy as np
+
+import numbers
+
+import warnings
+
+from abc import ABC
+
+from sklearn.exceptions import DataConversionWarning
+
+from ..._config import get_config
+from ..._device_offload import dispatch, wrap_output_data
+
+from sklearn.ensemble import RandomForestClassifier as sklearn_RandomForestClassifier
+from sklearn.ensemble import RandomForestRegressor as sklearn_RandomForestRegressor
+
+from sklearn.utils.validation import (
+    check_is_fitted,
+    check_consistent_length,
+    check_array,
+    check_X_y)
+
+from onedal.utils import _num_features, _num_samples
+
+from sklearn.utils import check_random_state, deprecated
+
+from sklearn.base import clone
+
+from sklearn.tree import DecisionTreeClassifier, DecisionTreeRegressor
+from sklearn.tree._tree import Tree
+
+from onedal.ensemble import RandomForestClassifier as onedal_RandomForestClassifier
+from onedal.ensemble import RandomForestRegressor as onedal_RandomForestRegressor
+from onedal.primitives import get_tree_state_cls, get_tree_state_reg
+
+from scipy import sparse as sp
+
+if sklearn_check_version('1.2'):
+    from sklearn.utils._param_validation import Interval, StrOptions
+
+if daal_check_version((2023, 'P', 301)):
+    from onedal.primitives import get_forest_state
+
+
+class BaseRandomForest(ABC):
+    def _fit_proba(self, X, y, sample_weight=None, queue=None):
+        params = self.get_params()
+        self.__class__(**params)
+
+        # We use stock metaestimators below, so the only way
+        # to pass a queue is using config_context.
+        cfg = get_config()
+        cfg['target_offload'] = queue
+
+    def _save_attributes(self):
+        self._onedal_model = self._onedal_estimator._onedal_model
+        # TODO:
+        # update for regression
+        if self.oob_score:
+            self.oob_score_ = self._onedal_estimator.oob_score_
+            self.oob_prediction_ = self._onedal_estimator.oob_prediction_
+        return self
+
+    def _onedal_classifier(self, **onedal_params):
+        return onedal_RandomForestClassifier(**onedal_params)
+
+    def _onedal_regressor(self, **onedal_params):
+        return onedal_RandomForestRegressor(**onedal_params)
+
+    # TODO:
+    # move to onedal modul.
+    def _check_parameters(self):
+        if not self.bootstrap and self.max_samples is not None:
+            raise ValueError(
+                "`max_sample` cannot be set if `bootstrap=False`. "
+                "Either switch to `bootstrap=True` or set "
+                "`max_sample=None`."
+            )
+        if isinstance(self.min_samples_leaf, numbers.Integral):
+            if not 1 <= self.min_samples_leaf:
+                raise ValueError("min_samples_leaf must be at least 1 "
+                                 "or in (0, 0.5], got %s"
+                                 % self.min_samples_leaf)
+        else:  # float
+            if not 0. < self.min_samples_leaf <= 0.5:
+                raise ValueError("min_samples_leaf must be at least 1 "
+                                 "or in (0, 0.5], got %s"
+                                 % self.min_samples_leaf)
+        if isinstance(self.min_samples_split, numbers.Integral):
+            if not 2 <= self.min_samples_split:
+                raise ValueError("min_samples_split must be an integer "
+                                 "greater than 1 or a float in (0.0, 1.0]; "
+                                 "got the integer %s"
+                                 % self.min_samples_split)
+        else:  # float
+            if not 0. < self.min_samples_split <= 1.:
+                raise ValueError("min_samples_split must be an integer "
+                                 "greater than 1 or a float in (0.0, 1.0]; "
+                                 "got the float %s"
+                                 % self.min_samples_split)
+        if not 0 <= self.min_weight_fraction_leaf <= 0.5:
+            raise ValueError("min_weight_fraction_leaf must in [0, 0.5]")
+        if self.min_impurity_split is not None:
+            warnings.warn("The min_impurity_split parameter is deprecated. "
+                          "Its default value has changed from 1e-7 to 0 in "
+                          "version 0.23, and it will be removed in 0.25. "
+                          "Use the min_impurity_decrease parameter instead.",
+                          FutureWarning)
+
+            if self.min_impurity_split < 0.:
+                raise ValueError("min_impurity_split must be greater than "
+                                 "or equal to 0")
+        if self.min_impurity_decrease < 0.:
+            raise ValueError("min_impurity_decrease must be greater than "
+                             "or equal to 0")
+        if self.max_leaf_nodes is not None:
+            if not isinstance(self.max_leaf_nodes, numbers.Integral):
+                raise ValueError(
+                    "max_leaf_nodes must be integral number but was "
+                    "%r" %
+                    self.max_leaf_nodes)
+            if self.max_leaf_nodes < 2:
+                raise ValueError(
+                    ("max_leaf_nodes {0} must be either None "
+                     "or larger than 1").format(
+                        self.max_leaf_nodes))
+        if isinstance(self.max_bins, numbers.Integral):
+            if not 2 <= self.max_bins:
+                raise ValueError("max_bins must be at least 2, got %s"
+                                 % self.max_bins)
+        else:
+            raise ValueError("max_bins must be integral number but was "
+                             "%r" % self.max_bins)
+        if isinstance(self.min_bin_size, numbers.Integral):
+            if not 1 <= self.min_bin_size:
+                raise ValueError("min_bin_size must be at least 1, got %s"
+                                 % self.min_bin_size)
+        else:
+            raise ValueError("min_bin_size must be integral number but was "
+                             "%r" % self.min_bin_size)
+
+    def check_sample_weight(self, sample_weight, X, dtype=None):
+        n_samples = _num_samples(X)
+
+        if dtype is not None and dtype not in [np.float32, np.float64]:
+            dtype = np.float64
+
+        if sample_weight is None:
+            sample_weight = np.ones(n_samples, dtype=dtype)
+        elif isinstance(sample_weight, numbers.Number):
+            sample_weight = np.full(n_samples, sample_weight, dtype=dtype)
+        else:
+            if dtype is None:
+                dtype = [np.float64, np.float32]
+            sample_weight = check_array(
+                sample_weight,
+                accept_sparse=False,
+                ensure_2d=False,
+                dtype=dtype,
+                order="C")
+            if sample_weight.ndim != 1:
+                raise ValueError("Sample weights must be 1D array or scalar")
+
+            if sample_weight.shape != (n_samples,):
+                raise ValueError("sample_weight.shape == {}, expected {}!"
+                                 .format(sample_weight.shape, (n_samples,)))
+        return sample_weight
+
+
+class RandomForestClassifier(sklearn_RandomForestClassifier, BaseRandomForest):
+    __doc__ = sklearn_RandomForestClassifier.__doc__
+
+    if sklearn_check_version('1.2'):
+        _parameter_constraints: dict = {
+            **sklearn_RandomForestClassifier._parameter_constraints,
+            "max_bins": [Interval(numbers.Integral, 2, None, closed="left")],
+            "min_bin_size": [Interval(numbers.Integral, 1, None, closed="left")],
+            "splitter_mode": [StrOptions({"best", "random"})]
+        }
+
+    if sklearn_check_version('1.0'):
+        def __init__(
+                self,
+                n_estimators=100,
+                criterion="gini",
+                max_depth=None,
+                min_samples_split=2,
+                min_samples_leaf=1,
+                min_weight_fraction_leaf=0.,
+                max_features='sqrt' if sklearn_check_version('1.1') else 'auto',
+                max_leaf_nodes=None,
+                min_impurity_decrease=0.,
+                bootstrap=True,
+                oob_score=False,
+                n_jobs=None,
+                random_state=None,
+                verbose=0,
+                warm_start=False,
+                class_weight=None,
+                ccp_alpha=0.0,
+                max_samples=None,
+                max_bins=256,
+                min_bin_size=1,
+                splitter_mode='best'):
+            super(RandomForestClassifier, self).__init__(
+                n_estimators=n_estimators,
+                criterion=criterion,
+                max_depth=max_depth,
+                min_samples_split=min_samples_split,
+                min_samples_leaf=min_samples_leaf,
+                min_weight_fraction_leaf=min_weight_fraction_leaf,
+                max_features=max_features,
+                max_leaf_nodes=max_leaf_nodes,
+                min_impurity_decrease=min_impurity_decrease,
+                bootstrap=bootstrap,
+                oob_score=oob_score,
+                n_jobs=n_jobs,
+                random_state=random_state,
+                verbose=verbose,
+                warm_start=warm_start,
+                class_weight=class_weight
+            )
+            self.warm_start = warm_start
+            self.ccp_alpha = ccp_alpha
+            self.max_samples = max_samples
+            self.max_bins = max_bins
+            self.min_bin_size = min_bin_size
+            self.min_impurity_split = None
+            self.splitter_mode = splitter_mode
+            # self._estimator = DecisionTreeClassifier()
+    else:
+        def __init__(self,
+                     n_estimators=100,
+                     criterion="gini",
+                     max_depth=None,
+                     min_samples_split=2,
+                     min_samples_leaf=1,
+                     min_weight_fraction_leaf=0.,
+                     max_features="auto",
+                     max_leaf_nodes=None,
+                     min_impurity_decrease=0.,
+                     min_impurity_split=None,
+                     bootstrap=True,
+                     oob_score=False,
+                     n_jobs=None,
+                     random_state=None,
+                     verbose=0,
+                     warm_start=False,
+                     class_weight=None,
+                     ccp_alpha=0.0,
+                     max_samples=None,
+                     max_bins=256,
+                     min_bin_size=1,
+                     splitter_mode='best'):
+            super(RandomForestClassifier, self).__init__(
+                n_estimators=n_estimators,
+                criterion=criterion,
+                max_depth=max_depth,
+                min_samples_split=min_samples_split,
+                min_samples_leaf=min_samples_leaf,
+                min_weight_fraction_leaf=min_weight_fraction_leaf,
+                max_features=max_features,
+                max_leaf_nodes=max_leaf_nodes,
+                min_impurity_decrease=min_impurity_decrease,
+                min_impurity_split=min_impurity_split,
+                bootstrap=bootstrap,
+                oob_score=oob_score,
+                n_jobs=n_jobs,
+                random_state=random_state,
+                verbose=verbose,
+                warm_start=warm_start,
+                class_weight=class_weight,
+                ccp_alpha=ccp_alpha,
+                max_samples=max_samples
+            )
+            self.warm_start = warm_start
+            self.ccp_alpha = ccp_alpha
+            self.max_samples = max_samples
+            self.max_bins = max_bins
+            self.min_bin_size = min_bin_size
+            self.min_impurity_split = None
+            self.splitter_mode = splitter_mode
+            # self._estimator = DecisionTreeClassifier()
+
+    def fit(self, X, y, sample_weight=None):
+        """
+        Build a forest of trees from the training set (X, y).
+
+        Parameters
+        ----------
+        X : {array-like, sparse matrix} of shape (n_samples, n_features)
+            The training input samples. Internally, its dtype will be converted
+            to ``dtype=np.float32``. If a sparse matrix is provided, it will be
+            converted into a sparse ``csc_matrix``.
+
+        y : array-like of shape (n_samples,) or (n_samples, n_outputs)
+            The target values (class labels in classification, real numbers in
+            regression).
+
+        sample_weight : array-like of shape (n_samples,), default=None
+            Sample weights. If None, then samples are equally weighted. Splits
+            that would create child nodes with net zero or negative weight are
+            ignored while searching for a split in each node. In the case of
+            classification, splits are also ignored if they would result in any
+            single class carrying a negative weight in either child node.
+
+        Returns
+        -------
+        self : object
+        """
+        dispatch(self, 'fit', {
+            'onedal': self.__class__._onedal_fit,
+            'sklearn': sklearn_RandomForestClassifier.fit,
+        }, X, y, sample_weight)
+        return self
+
+    def _onedal_ready(self, X, y, sample_weight):
+        if sp.issparse(y):
+            raise ValueError(
+                "sparse multilabel-indicator for y is not supported."
+            )
+        if not self.bootstrap and self.max_samples is not None:
+            raise ValueError(
+                "`max_sample` cannot be set if `bootstrap=False`. "
+                "Either switch to `bootstrap=True` or set "
+                "`max_sample=None`."
+            )
+        if not self.bootstrap and self.oob_score:
+            raise ValueError("Out of bag estimation only available"
+                             " if bootstrap=True")
+        if sklearn_check_version("1.2"):
+            self._validate_params()
+        else:
+            self._check_parameters()
+
+        correct_sparsity = not sp.issparse(X)
+        correct_ccp_alpha = self.ccp_alpha == 0.0
+        correct_criterion = self.criterion == "gini"
+        correct_warm_start = self.warm_start is False
+
+        if daal_check_version((2021, 'P', 500)):
+            correct_oob_score = not self.oob_score
+        else:
+            correct_oob_score = self.oob_score
+
+        ready = all([correct_oob_score,
+                     correct_sparsity,
+                     correct_ccp_alpha,
+                     correct_criterion,
+                     correct_warm_start])
+        if ready:
+            if sklearn_check_version("1.0"):
+                self._check_feature_names(X, reset=True)
+            X = check_array(X, dtype=[np.float32, np.float64])
+            y = np.asarray(y)
+            y = np.atleast_1d(y)
+            if y.ndim == 2 and y.shape[1] == 1:
+                warnings.warn(
+                    "A column-vector y was passed when a 1d array was"
+                    " expected. Please change the shape of y to "
+                    "(n_samples,), for example using ravel().",
+                    DataConversionWarning,
+                    stacklevel=2)
+            check_consistent_length(X, y)
+
+            y = make2d(y)
+            self.n_outputs_ = y.shape[1]
+            ready = ready and self.n_outputs_ == 1
+            # TODO: Fix to support integers as input
+            ready = ready and (y.dtype in [np.float32, np.float64, np.int32, np.int64])
+
+        return ready, X, y, sample_weight
+
+    @wrap_output_data
+    def predict(self, X):
+        """
+        Predict class for X.
+
+        The predicted class of an input sample is a vote by the trees in
+        the forest, weighted by their probability estimates. That is,
+        the predicted class is the one with highest mean probability
+        estimate across the trees.
+
+        Parameters
+        ----------
+        X : {array-like, sparse matrix} of shape (n_samples, n_features)
+            The input samples. Internally, its dtype will be converted to
+            ``dtype=np.float32``. If a sparse matrix is provided, it will be
+            converted into a sparse ``csr_matrix``.
+
+        Returns
+        -------
+        y : ndarray of shape (n_samples,) or (n_samples, n_outputs)
+            The predicted classes.
+        """
+        return dispatch(self, 'predict', {
+            'onedal': self.__class__._onedal_predict,
+            'sklearn': sklearn_RandomForestClassifier.predict,
+        }, X)
+
+    @wrap_output_data
+    def predict_proba(self, X):
+        """
+        Predict class probabilities for X.
+
+        The predicted class probabilities of an input sample are computed as
+        the mean predicted class probabilities of the trees in the forest.
+        The class probability of a single tree is the fraction of samples of
+        the same class in a leaf.
+
+        Parameters
+        ----------
+        X : {array-like, sparse matrix} of shape (n_samples, n_features)
+            The input samples. Internally, its dtype will be converted to
+            ``dtype=np.float32``. If a sparse matrix is provided, it will be
+            converted into a sparse ``csr_matrix``.
+
+        Returns
+        -------
+        p : ndarray of shape (n_samples, n_classes), or a list of n_outputs
+            such arrays if n_outputs > 1.
+            The class probabilities of the input samples. The order of the
+            classes corresponds to that in the attribute :term:`classes_`.
+        """
+        # TODO:
+        # _check_proba()
+        # self._check_proba()
+        if sklearn_check_version("1.0"):
+            self._check_feature_names(X, reset=False)
+        if hasattr(self, 'n_features_in_'):
+            try:
+                num_features = _num_features(X)
+            except TypeError:
+                num_features = _num_samples(X)
+            if num_features != self.n_features_in_:
+                raise ValueError(
+                    (f'X has {num_features} features, '
+                     f'but RandomForestClassifier is expecting '
+                     f'{self.n_features_in_} features as input'))
+        return dispatch(self, 'predict_proba', {
+            'onedal': self.__class__._onedal_predict_proba,
+            'sklearn': sklearn_RandomForestClassifier.predict_proba,
+        }, X)
+
+    if sklearn_check_version('1.0'):
+        @deprecated(
+            "Attribute `n_features_` was deprecated in version 1.0 and will be "
+            "removed in 1.2. Use `n_features_in_` instead.")
+        @property
+        def n_features_(self):
+            return self.n_features_in_
+
+    @property
+    def _estimators_(self):
+        if hasattr(self, '_cached_estimators_'):
+            if self._cached_estimators_:
+                return self._cached_estimators_
+        if sklearn_check_version('0.22'):
+            check_is_fitted(self)
+        else:
+            check_is_fitted(self, '_onedal_model')
+        classes_ = self.classes_[0]
+        n_classes_ = self.n_classes_[0]
+        # convert model to estimators
+        params = {
+            'criterion': self.criterion,
+            'max_depth': self.max_depth,
+            'min_samples_split': self.min_samples_split,
+            'min_samples_leaf': self.min_samples_leaf,
+            'min_weight_fraction_leaf': self.min_weight_fraction_leaf,
+            'max_features': self.max_features,
+            'max_leaf_nodes': self.max_leaf_nodes,
+            'min_impurity_decrease': self.min_impurity_decrease,
+            'random_state': None,
+        }
+        if not sklearn_check_version('1.0'):
+            params['min_impurity_split'] = self.min_impurity_split
+        est = DecisionTreeClassifier(**params)
+        # we need to set est.tree_ field with Trees constructed from Intel(R)
+        # oneAPI Data Analytics Library solution
+        estimators_ = []
+        random_state_checked = check_random_state(self.random_state)
+        if daal_check_version((2023, 'P', 301)):
+            allstates = get_forest_state(self._onedal_model, n_classes_)
+
+        for i in range(self.n_estimators):
+            est_i = clone(est)
+            est_i.set_params(
+                random_state=random_state_checked.randint(
+                    np.iinfo(
+                        np.int32).max))
+            if sklearn_check_version('1.0'):
+                est_i.n_features_in_ = self.n_features_in_
+            else:
+                est_i.n_features_ = self.n_features_in_
+            est_i.n_outputs_ = self.n_outputs_
+            est_i.classes_ = classes_
+            est_i.n_classes_ = n_classes_
+            if daal_check_version((2023, 'P', 301)):
+                tree_i_state_dict = allstates[i]
+                tree_i_state_dict['nodes'] = check_tree_nodes(tree_i_state_dict['nodes'])
+            else:
+                tree_i_state_class = get_tree_state_cls(
+                self._onedal_model, i, n_classes_)
+                tree_i_state_dict = {
+                    'max_depth': tree_i_state_class.max_depth,
+                    'node_count': tree_i_state_class.node_count,
+                    'nodes': check_tree_nodes(tree_i_state_class.node_ar),
+                    'values': tree_i_state_class.value_ar}
+
+            est_i.tree_ = Tree(
+                self.n_features_in_,
+                np.array(
+                    [n_classes_],
+                    dtype=np.intp),
+                self.n_outputs_)
+            est_i.tree_.__setstate__(tree_i_state_dict)
+            estimators_.append(est_i)
+
+        self._cached_estimators_ = estimators_
+        return estimators_
+
+    def _onedal_cpu_supported(self, method_name, *data):
+        if method_name == 'fit':
+            ready, X, y, sample_weight = self._onedal_ready(*data)
+            if self.splitter_mode == 'random':
+                warnings.warn("'random' splitter mode supports GPU devices only "
+                              "and requires oneDAL version >= 2023.1.1. "
+                              "Using 'best' mode instead.", RuntimeWarning)
+                self.splitter_mode = 'best'
+            if not ready:
+                return False
+            elif sp.issparse(X):
+                return False
+            elif sp.issparse(y):
+                return False
+            elif sp.issparse(sample_weight):
+                return False
+            elif not self.ccp_alpha == 0.0:
+                return False
+            elif self.warm_start:
+                return False
+            elif self.oob_score and not daal_check_version((2023, 'P', 101)):
+                return False
+            elif not self.n_outputs_ == 1:
+                return False
+            elif hasattr(self, 'estimators_'):
+                return False
+            else:
+                return True
+        if method_name in ['predict', 'predict_proba']:
+            X = data[0]
+            if not hasattr(self, '_onedal_model'):
+                return False
+            elif sp.issparse(X):
+                return False
+            elif not (hasattr(self, 'n_outputs_') and self.n_outputs_ == 1):
+                return False
+            elif not daal_check_version((2021, 'P', 400)):
+                return False
+            elif self.warm_start:
+                return False
+            else:
+                return True
+        raise RuntimeError(
+            f'Unknown method {method_name} in {self.__class__.__name__}')
+
+    def _onedal_gpu_supported(self, method_name, *data):
+        if method_name == 'fit':
+            ready, X, y, sample_weight = self._onedal_ready(*data)
+            if self.splitter_mode == 'random' and \
+                    not daal_check_version((2023, 'P', 101)):
+                warnings.warn("'random' splitter mode requires OneDAL >= 2023.1.1. "
+                              "Using 'best' mode instead.", RuntimeWarning)
+                self.splitter_mode = 'best'
+            if not ready:
+                return False
+            elif sp.issparse(X):
+                return False
+            elif sp.issparse(y):
+                return False
+            elif sp.issparse(sample_weight):
+                return False
+            elif sample_weight is not None:  # `sample_weight` is not supported.
+                return False
+            elif not self.ccp_alpha == 0.0:
+                return False
+            elif self.warm_start:
+                return False
+            elif self.oob_score:
+                return False
+            elif not self.n_outputs_ == 1:
+                return False
+            elif hasattr(self, 'estimators_'):
+                return False
+            else:
+                return True
+        if method_name in ['predict', 'predict_proba']:
+            X = data[0]
+            if not hasattr(self, '_onedal_model'):
+                return False
+            elif sp.issparse(X):
+                return False
+            elif not (hasattr(self, 'n_outputs_') and self.n_outputs_ == 1):
+                return False
+            elif not daal_check_version((2021, 'P', 400)):
+                return False
+            elif self.warm_start:
+                return False
+            else:
+                return True
+        raise RuntimeError(
+            f'Unknown method {method_name} in {self.__class__.__name__}')
+
+    def _onedal_fit(self, X, y, sample_weight=None, queue=None):
+        if sklearn_check_version('1.2'):
+            X, y = self._validate_data(
+                X, y, multi_output=False, accept_sparse=False,
+                dtype=[np.float64, np.float32]
+            )
+        else:
+            X, y = check_X_y(
+                X, y, accept_sparse=False, dtype=[np.float64, np.float32],
+                multi_output=False
+            )
+
+        if sample_weight is not None:
+            sample_weight = self.check_sample_weight(sample_weight, X)
+
+        y = np.atleast_1d(y)
+        if y.ndim == 2 and y.shape[1] == 1:
+            warnings.warn(
+                "A column-vector y was passed when a 1d array was"
+                " expected. Please change the shape of y to "
+                "(n_samples,), for example using ravel().",
+                DataConversionWarning,
+                stacklevel=2,
+            )
+        if y.ndim == 1:
+            # reshape is necessary to preserve the data contiguity against vs
+            # [:, np.newaxis] that does not.
+            y = np.reshape(y, (-1, 1))
+
+        y, expanded_class_weight = self._validate_y_class_weight(y)
+
+        n_classes_ = self.n_classes_[0]
+        self.n_features_in_ = X.shape[1]
+        if not sklearn_check_version('1.0'):
+            self.n_features_ = self.n_features_in_
+
+        if expanded_class_weight is not None:
+            if sample_weight is not None:
+                sample_weight = sample_weight * expanded_class_weight
+            else:
+                sample_weight = expanded_class_weight
+        if sample_weight is not None:
+            sample_weight = [sample_weight]
+
+        if n_classes_ < 2:
+            raise ValueError(
+                "Training data only contain information about one class.")
+
+        if self.oob_score:
+            err = 'out_of_bag_error_accuracy|out_of_bag_error_decision_function'
+        else:
+            err = 'none'
+
+        onedal_params = {
+            'n_estimators': self.n_estimators,
+            'criterion': self.criterion,
+            'max_depth': self.max_depth,
+            'min_samples_split': self.min_samples_split,
+            'min_samples_leaf': self.min_samples_leaf,
+            'min_weight_fraction_leaf': self.min_weight_fraction_leaf,
+            'max_features': self.max_features,
+            'max_leaf_nodes': self.max_leaf_nodes,
+            'min_impurity_decrease': self.min_impurity_decrease,
+            'min_impurity_split': self.min_impurity_split,
+            'bootstrap': self.bootstrap,
+            'oob_score': self.oob_score,
+            'n_jobs': self.n_jobs,
+            'random_state': self.random_state,
+            'verbose': self.verbose,
+            'warm_start': self.warm_start,
+            'error_metric_mode': err,
+            'variable_importance_mode': 'mdi',
+            'class_weight': self.class_weight,
+            'max_bins': self.max_bins,
+            'min_bin_size': self.min_bin_size,
+            'max_samples': self.max_samples
+        }
+        if daal_check_version((2023, 'P', 101)):
+            onedal_params['splitter_mode'] = self.splitter_mode
+        self._cached_estimators_ = None
+
+        # Compute
+        self._onedal_estimator = self._onedal_classifier(**onedal_params)
+        self._onedal_estimator.fit(X, y, sample_weight, queue=queue)
+
+        self._save_attributes()
+        if sklearn_check_version("1.2"):
+            self._estimator = DecisionTreeClassifier()
+        self.estimators_ = self._estimators_
+        # Decapsulate classes_ attributes
+        self.n_classes_ = self.n_classes_[0]
+        self.classes_ = self.classes_[0]
+        return self
+
+    def _onedal_predict(self, X, queue=None):
+        X = check_array(X, dtype=[np.float32, np.float64])
+        check_is_fitted(self)
+        if sklearn_check_version("1.0"):
+            self._check_feature_names(X, reset=False)
+
+        res = self._onedal_estimator.predict(X, queue=queue)
+        return np.take(self.classes_,
+                       res.ravel().astype(np.int64, casting='unsafe'))
+
+    def _onedal_predict_proba(self, X, queue=None):
+        X = check_array(X, dtype=[np.float64, np.float32])
+        check_is_fitted(self)
+        if sklearn_check_version('0.23'):
+            self._check_n_features(X, reset=False)
+        if sklearn_check_version("1.0"):
+            self._check_feature_names(X, reset=False)
+        return self._onedal_estimator.predict_proba(X, queue=queue)
+
+
+class RandomForestRegressor(sklearn_RandomForestRegressor, BaseRandomForest):
+    __doc__ = sklearn_RandomForestRegressor.__doc__
+
+    if sklearn_check_version('1.2'):
+        _parameter_constraints: dict = {
+            **sklearn_RandomForestRegressor._parameter_constraints,
+            "max_bins": [Interval(numbers.Integral, 2, None, closed="left")],
+            "min_bin_size": [Interval(numbers.Integral, 1, None, closed="left")],
+            "splitter_mode": [StrOptions({"best", "random"})]
+        }
+
+    if sklearn_check_version('1.0'):
+        def __init__(
+                self,
+                n_estimators=100,
+                *,
+                criterion="squared_error",
+                max_depth=None,
+                min_samples_split=2,
+                min_samples_leaf=1,
+                min_weight_fraction_leaf=0.,
+                max_features=1.0 if sklearn_check_version('1.1') else 'auto',
+                max_leaf_nodes=None,
+                min_impurity_decrease=0.,
+                bootstrap=True,
+                oob_score=False,
+                n_jobs=None,
+                random_state=None,
+                verbose=0,
+                warm_start=False,
+                ccp_alpha=0.0,
+                max_samples=None,
+                max_bins=256,
+                min_bin_size=1,
+                splitter_mode='best'):
+            super(RandomForestRegressor, self).__init__(
+                n_estimators=n_estimators,
+                criterion=criterion,
+                max_depth=max_depth,
+                min_samples_split=min_samples_split,
+                min_samples_leaf=min_samples_leaf,
+                min_weight_fraction_leaf=min_weight_fraction_leaf,
+                max_features=max_features,
+                max_leaf_nodes=max_leaf_nodes,
+                min_impurity_decrease=min_impurity_decrease,
+                bootstrap=bootstrap,
+                oob_score=oob_score,
+                n_jobs=n_jobs,
+                random_state=random_state,
+                verbose=verbose,
+                warm_start=warm_start
+            )
+            self.warm_start = warm_start
+            self.ccp_alpha = ccp_alpha
+            self.max_samples = max_samples
+            self.max_bins = max_bins
+            self.min_bin_size = min_bin_size
+            self.min_impurity_split = None
+            self.splitter_mode = splitter_mode
+    else:
+        def __init__(self,
+                     n_estimators=100, *,
+                     criterion="mse",
+                     max_depth=None,
+                     min_samples_split=2,
+                     min_samples_leaf=1,
+                     min_weight_fraction_leaf=0.,
+                     max_features="auto",
+                     max_leaf_nodes=None,
+                     min_impurity_decrease=0.,
+                     min_impurity_split=None,
+                     bootstrap=True,
+                     oob_score=False,
+                     n_jobs=None,
+                     random_state=None,
+                     verbose=0,
+                     warm_start=False,
+                     ccp_alpha=0.0,
+                     max_samples=None,
+                     max_bins=256,
+                     min_bin_size=1,
+                     splitter_mode='best'):
+            super(RandomForestRegressor, self).__init__(
+                n_estimators=n_estimators,
+                criterion=criterion,
+                max_depth=max_depth,
+                min_samples_split=min_samples_split,
+                min_samples_leaf=min_samples_leaf,
+                min_weight_fraction_leaf=min_weight_fraction_leaf,
+                max_features=max_features,
+                max_leaf_nodes=max_leaf_nodes,
+                min_impurity_decrease=min_impurity_decrease,
+                min_impurity_split=min_impurity_split,
+                bootstrap=bootstrap,
+                oob_score=oob_score,
+                n_jobs=n_jobs,
+                random_state=random_state,
+                verbose=verbose,
+                warm_start=warm_start,
+                ccp_alpha=ccp_alpha,
+                max_samples=max_samples
+            )
+            self.warm_start = warm_start
+            self.ccp_alpha = ccp_alpha
+            self.max_samples = max_samples
+            self.max_bins = max_bins
+            self.min_bin_size = min_bin_size
+            self.min_impurity_split = None
+            self.splitter_mode = splitter_mode
+
+    @property
+    def _estimators_(self):
+        if hasattr(self, '_cached_estimators_'):
+            if self._cached_estimators_:
+                return self._cached_estimators_
+        if sklearn_check_version('0.22'):
+            check_is_fitted(self)
+        else:
+            check_is_fitted(self, '_onedal_model')
+        # convert model to estimators
+        params = {
+            'criterion': self.criterion,
+            'max_depth': self.max_depth,
+            'min_samples_split': self.min_samples_split,
+            'min_samples_leaf': self.min_samples_leaf,
+            'min_weight_fraction_leaf': self.min_weight_fraction_leaf,
+            'max_features': self.max_features,
+            'max_leaf_nodes': self.max_leaf_nodes,
+            'min_impurity_decrease': self.min_impurity_decrease,
+            'random_state': None,
+        }
+        if not sklearn_check_version('1.0'):
+            params['min_impurity_split'] = self.min_impurity_split
+        est = DecisionTreeRegressor(**params)
+        # we need to set est.tree_ field with Trees constructed from Intel(R)
+        # oneAPI Data Analytics Library solution
+        estimators_ = []
+        random_state_checked = check_random_state(self.random_state)
+        allstates = get_forest_state(self._onedal_model)
+
+        for i in range(self.n_estimators):
+            est_i = clone(est)
+            est_i.set_params(
+                random_state=random_state_checked.randint(
+                    np.iinfo(
+                        np.int32).max))
+            if sklearn_check_version('1.0'):
+                est_i.n_features_in_ = self.n_features_in_
+            else:
+                est_i.n_features_ = self.n_features_in_
+            est_i.n_classes_ = 1
+            est_i.n_outputs_ = self.n_outputs_
+            if daal_check_version((2023, 'P', 301)):
+                tree_i_state_dict = allstates[i]
+                tree_i_state_dict['nodes'] = check_tree_nodes(tree_i_state_dict['nodes'])
+            else:
+                tree_i_state_class = get_tree_state_reg(
+                    self._onedal_model, i)
+                tree_i_state_dict = {
+                    'max_depth': tree_i_state_class.max_depth,
+                    'node_count': tree_i_state_class.node_count,
+                    'nodes': check_tree_nodes(tree_i_state_class.node_ar),
+                    'values': tree_i_state_class.value_ar}
+
+            est_i.tree_ = Tree(
+                self.n_features_in_, np.array(
+                    [1], dtype=np.intp), self.n_outputs_)
+            est_i.tree_.__setstate__(tree_i_state_dict)
+            estimators_.append(est_i)
+
+        return estimators_
+
+    def _onedal_ready(self, X, y, sample_weight):
+        # TODO:
+        # move some common checks for both devices here.
+
+        # We have to get `n_outputs_` before dispatching
+        # oneDAL requirements: Number of outputs `n_outputs_` should be 1.
+        y = np.asarray(y)
+
+        if y.ndim == 1:
+            # reshape is necessary to preserve the data contiguity against vs
+            # [:, np.newaxis] that does not.
+            y = np.reshape(y, (-1, 1))
+        self.n_outputs_ = y.shape[1]
+        ready = self.n_outputs_ == 1
+        return ready, X, y, sample_weight
+
+    def _onedal_cpu_supported(self, method_name, *data):
+        if method_name == 'fit':
+            ready, X, y, sample_weight = self._onedal_ready(*data)
+            if self.splitter_mode == 'random':
+                warnings.warn("'random' splitter mode supports GPU devices only "
+                              "and requires oneDAL version >= 2023.1.1. "
+                              "Using 'best' mode instead.", RuntimeWarning)
+                self.splitter_mode = 'best'
+            if not ready:
+                return False
+            elif not (self.oob_score and daal_check_version(
+                    (2021, 'P', 500)) or not self.oob_score):
+                return False
+            elif self.criterion not in ["mse", "squared_error"]:
+                return False
+            elif sp.issparse(X):
+                return False
+            elif sp.issparse(y):
+                return False
+            elif sp.issparse(sample_weight):
+                return False
+            elif not self.ccp_alpha == 0.0:
+                return False
+            elif self.warm_start:
+                return False
+            elif self.oob_score and not daal_check_version((2023, 'P', 101)):
+                return False
+            elif not self.n_outputs_ == 1:
+                return False
+            elif hasattr(self, 'estimators_'):
+                return False
+            else:
+                return True
+        if method_name == 'predict':
+            if not hasattr(self, '_onedal_model'):
+                return False
+            elif sp.issparse(data[0]):
+                return False
+            elif not (hasattr(self, 'n_outputs_') and self.n_outputs_ == 1):
+                return False
+            elif not daal_check_version((2021, 'P', 400)):
+                return False
+            elif self.warm_start:
+                return False
+            else:
+                return True
+        raise RuntimeError(
+            f'Unknown method {method_name} in {self.__class__.__name__}')
+
+    def _onedal_gpu_supported(self, method_name, *data):
+        if method_name == 'fit':
+            ready, X, y, sample_weight = self._onedal_ready(*data)
+            if self.splitter_mode == 'random' and \
+                    not daal_check_version((2023, 'P', 101)):
+                warnings.warn("'random' splitter mode requires OneDAL >= 2023.1.1. "
+                              "Using 'best' mode instead.", RuntimeWarning)
+                self.splitter_mode = 'best'
+            if not ready:
+                return False
+            elif not (self.oob_score and daal_check_version(
+                    (2021, 'P', 500)) or not self.oob_score):
+                return False
+            elif self.criterion not in ["mse", "squared_error"]:
+                return False
+            elif sp.issparse(X):
+                return False
+            elif sp.issparse(y):
+                return False
+            elif sample_weight is not None:  # `sample_weight` is not supported.
+                return False
+            elif not self.ccp_alpha == 0.0:
+                return False
+            elif self.warm_start:
+                return False
+            elif self.oob_score:
+                return False
+            elif hasattr(self, 'estimators_'):
+                return False
+            else:
+                return True
+        if method_name == 'predict':
+            X = data[0]
+            if not hasattr(self, '_onedal_model'):
+                return False
+            elif sp.issparse(X):
+                return False
+            elif not (hasattr(self, 'n_outputs_') and self.n_outputs_ == 1):
+                return False
+            elif not daal_check_version((2021, 'P', 400)):
+                return False
+            elif self.warm_start:
+                return False
+            else:
+                return True
+        raise RuntimeError(
+            f'Unknown method {method_name} in {self.__class__.__name__}')
+
+    def _onedal_fit(self, X, y, sample_weight=None, queue=None):
+        if sp.issparse(y):
+            raise ValueError(
+                "sparse multilabel-indicator for y is not supported."
+            )
+        if sklearn_check_version("1.2"):
+            self._validate_params()
+        else:
+            self._check_parameters()
+        if sample_weight is not None:
+            sample_weight = self.check_sample_weight(sample_weight, X)
+        if sklearn_check_version("1.0"):
+            self._check_feature_names(X, reset=True)
+        X = check_array(X, dtype=[np.float64, np.float32])
+        y = np.atleast_1d(np.asarray(y))
+        y = check_array(y, ensure_2d=False, dtype=X.dtype)
+        check_consistent_length(X, y)
+        self.n_features_in_ = X.shape[1]
+        if not sklearn_check_version('1.0'):
+            self.n_features_ = self.n_features_in_
+        rs_ = check_random_state(self.random_state)
+
+        if self.oob_score:
+            err = 'out_of_bag_error_r2|out_of_bag_error_prediction'
+        else:
+            err = 'none'
+
+        onedal_params = {
+            'n_estimators': self.n_estimators,
+            'criterion': self.criterion,
+            'max_depth': self.max_depth,
+            'min_samples_split': self.min_samples_split,
+            'min_samples_leaf': self.min_samples_leaf,
+            'min_weight_fraction_leaf': self.min_weight_fraction_leaf,
+            'max_features': self.max_features,
+            'max_leaf_nodes': self.max_leaf_nodes,
+            'min_impurity_decrease': self.min_impurity_decrease,
+            'bootstrap': self.bootstrap,
+            'oob_score': self.oob_score,
+            'n_jobs': self.n_jobs,
+            'random_state': rs_,
+            'verbose': self.verbose,
+            'warm_start': self.warm_start,
+            'error_metric_mode': err,
+            'variable_importance_mode': 'mdi',
+            'max_samples': self.max_samples
+        }
+        if daal_check_version((2023, 'P', 101)):
+            onedal_params['splitter_mode'] = self.splitter_mode
+        self._cached_estimators_ = None
+        self._onedal_estimator = self._onedal_regressor(**onedal_params)
+        self._onedal_estimator.fit(X, y, sample_weight, queue=queue)
+
+        self._save_attributes()
+        if sklearn_check_version("1.2"):
+            self._estimator = DecisionTreeRegressor()
+        self.estimators_ = self._estimators_
+        return self
+
+    def _onedal_predict(self, X, queue=None):
+        if sklearn_check_version("1.0"):
+            self._check_feature_names(X, reset=False)
+        X = self._validate_X_predict(X)
+        return self._onedal_estimator.predict(X, queue=queue)
+
+    def fit(self, X, y, sample_weight=None):
+        """
+        Build a forest of trees from the training set (X, y).
+
+        Parameters
+        ----------
+        X : {array-like, sparse matrix} of shape (n_samples, n_features)
+            The training input samples. Internally, its dtype will be converted
+            to ``dtype=np.float32``. If a sparse matrix is provided, it will be
+            converted into a sparse ``csc_matrix``.
+
+        y : array-like of shape (n_samples,) or (n_samples, n_outputs)
+            The target values (class labels in classification, real numbers in
+            regression).
+
+        sample_weight : array-like of shape (n_samples,), default=None
+            Sample weights. If None, then samples are equally weighted. Splits
+            that would create child nodes with net zero or negative weight are
+            ignored while searching for a split in each node. In the case of
+            classification, splits are also ignored if they would result in any
+            single class carrying a negative weight in either child node.
+
+        Returns
+        -------
+        self : object
+        """
+        if not self.bootstrap and self.max_samples is not None:
+            raise ValueError(
+                "`max_sample` cannot be set if `bootstrap=False`. "
+                "Either switch to `bootstrap=True` or set "
+                "`max_sample=None`."
+            )
+        dispatch(self, 'fit', {
+            'onedal': self.__class__._onedal_fit,
+            'sklearn': sklearn_RandomForestRegressor.fit,
+        }, X, y, sample_weight)
+        return self
+
+    @wrap_output_data
+    def predict(self, X):
+        """
+        Predict class for X.
+
+        The predicted class of an input sample is a vote by the trees in
+        the forest, weighted by their probability estimates. That is,
+        the predicted class is the one with highest mean probability
+        estimate across the trees.
+
+        Parameters
+        ----------
+        X : {array-like, sparse matrix} of shape (n_samples, n_features)
+            The input samples. Internally, its dtype will be converted to
+            ``dtype=np.float32``. If a sparse matrix is provided, it will be
+            converted into a sparse ``csr_matrix``.
+
+        Returns
+        -------
+        y : ndarray of shape (n_samples,) or (n_samples, n_outputs)
+            The predicted classes.
+        """
+        return dispatch(self, 'predict', {
+            'onedal': self.__class__._onedal_predict,
+            'sklearn': sklearn_RandomForestRegressor.predict,
+        }, X)
+
+    if sklearn_check_version('1.0'):
+        @deprecated(
+            "Attribute `n_features_` was deprecated in version 1.0 and will be "
+            "removed in 1.2. Use `n_features_in_` instead.")
+        @property
+        def n_features_(self):
+            return self.n_features_in_