--- conflicted
+++ resolved
@@ -33,15 +33,9 @@
     validate_data = _sklearn_KNeighborsRegressor._validate_data
 
 
-<<<<<<< HEAD
-@control_n_jobs(decorated_methods=["fit", "predict", "kneighbors"])
+@control_n_jobs(decorated_methods=["fit", "predict", "kneighbors", "score"])
 class KNeighborsRegressor(KNeighborsDispatchingBase, _sklearn_KNeighborsRegressor):
     __doc__ = _sklearn_KNeighborsRegressor.__doc__
-=======
-@control_n_jobs(decorated_methods=["fit", "predict", "kneighbors", "score"])
-class KNeighborsRegressor(KNeighborsDispatchingBase, sklearn_KNeighborsRegressor):
-    __doc__ = sklearn_KNeighborsRegressor.__doc__
->>>>>>> 2f73b9de
     if sklearn_check_version("1.2"):
         _parameter_constraints: dict = {
             **_sklearn_KNeighborsRegressor._parameter_constraints
