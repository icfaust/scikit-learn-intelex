# ==============================================================================
# Copyright 2023 Intel Corporation
#
# Licensed under the Apache License, Version 2.0 (the "License");
# you may not use this file except in compliance with the License.
# You may obtain a copy of the License at
#
#     http://www.apache.org/licenses/LICENSE-2.0
#
# Unless required by applicable law or agreed to in writing, software
# distributed under the License is distributed on an "AS IS" BASIS,
# WITHOUT WARRANTIES OR CONDITIONS OF ANY KIND, either express or implied.
# See the License for the specific language governing permissions and
# limitations under the License.
# ==============================================================================

import warnings

<<<<<<< HEAD
=======
import numpy as np
>>>>>>> 328471ec
from scipy.sparse import issparse
from sklearn.base import BaseEstimator
from sklearn.utils import check_array

from daal4py.sklearn._n_jobs_support import control_n_jobs
from daal4py.sklearn._utils import daal_check_version, sklearn_check_version
from onedal.basic_statistics import BasicStatistics as onedal_BasicStatistics
from onedal.utils.validation import _is_csr

from .._device_offload import dispatch
from .._utils import PatchingConditionsChain
from ..base import oneDALEstimator
<<<<<<< HEAD
from ..utils._array_api import get_namespace
from ..utils.validation import _check_sample_weight, validate_data
=======
from ..utils.validation import validate_data
>>>>>>> 328471ec

if sklearn_check_version("1.2"):
    from sklearn.utils._param_validation import StrOptions


@control_n_jobs(decorated_methods=["fit"])
class BasicStatistics(oneDALEstimator, BaseEstimator):
    """
    Estimator for basic statistics.

    Compute low order moments and related statistics for given data.

    Parameters
    ----------
    result_options : str or list, default=str('all')
        Used to set statistics to calculate. Possible values are ``'min'``, ``'max'``, ``'sum'``, ``'mean'``, ``'variance'``,
        ``'variation'``, ``sum_squares'``, ``sum_squares_centered'``, ``'standard_deviation'``, ``'second_order_raw_moment'``
        or a list containing any of these values. If set to ``'all'`` then all possible statistics will be
        calculated.

    Attributes
    ----------
        min_ : ndarray of shape (n_features,)
            Minimum of each feature over all samples.
        max_ : ndarray of shape (n_features,)
            Maximum of each feature over all samples.
        sum_ : ndarray of shape (n_features,)
            Sum of each feature over all samples.
        mean_ : ndarray of shape (n_features,)
            Mean of each feature over all samples.
        variance_ : ndarray of shape (n_features,)
            Variance of each feature over all samples. Bessel's correction is used.
        variation_ : ndarray of shape (n_features,)
            Variation of each feature over all samples. Bessel's correction is used.
        sum_squares_ : ndarray of shape (n_features,)
            Sum of squares for each feature over all samples.
        standard_deviation_ : ndarray of shape (n_features,)
            Unbiased standard deviation of each feature over all samples. Bessel's correction is used.
        sum_squares_centered_ : ndarray of shape (n_features,)
            Centered sum of squares for each feature over all samples.
        second_order_raw_moment_ : ndarray of shape (n_features,)
            Second order moment of each feature over all samples.

    Notes
    -----
    Attribute exists only if corresponding result option has been provided.

    Names of attributes without the trailing underscore are
    supported currently but deprecated in 2025.1 and will be removed in 2026.0

    Some results can exhibit small variations due to
    floating point error accumulation and multithreading.

    Examples
    --------
    >>> import numpy as np
    >>> from sklearnex.basic_statistics import BasicStatistics
    >>> bs = BasicStatistics(result_options=['sum', 'min', 'max'])
    >>> X = np.array([[1, 2], [3, 4]])
    >>> bs.fit(X)
    >>> bs.sum_
    np.array([4., 6.])
    >>> bs.min_
    np.array([1., 2.])
    """

    def __init__(self, result_options="all"):
        self.result_options = result_options

    _onedal_basic_statistics = staticmethod(onedal_BasicStatistics)

    if sklearn_check_version("1.2"):
        _parameter_constraints: dict = {
            "result_options": [
                StrOptions(
                    {
                        "all",
                        "min",
                        "max",
                        "sum",
                        "mean",
                        "variance",
                        "variation",
                        "sum_squares",
                        "standard_deviation",
                        "sum_squares_centered",
                        "second_order_raw_moment",
                    }
                ),
                list,
            ],
        }

    def _save_attributes(self):
        assert hasattr(self, "_onedal_estimator")
        for option in self._onedal_estimator.options:
            setattr(self, option + "_", getattr(self._onedal_estimator, option))

    def __getattr__(self, attr):
        is_deprecated_attr = (
            attr in self._onedal_estimator.options
            if "_onedal_estimator" in self.__dict__
            else False
        )
        if is_deprecated_attr:
            warnings.warn(
                "Result attributes without a trailing underscore were deprecated in version 2025.1 and will be removed in 2026.0"
            )
            attr += "_"
        if attr in self.__dict__:
            return self.__dict__[attr]

        raise AttributeError(
            f"'{self.__class__.__name__}' object has no attribute '{attr}'"
        )

    def _onedal_cpu_supported(self, method_name, *data):
        patching_status = PatchingConditionsChain(
            f"sklearnex.basic_statistics.{self.__class__.__name__}.{method_name}"
        )
        return patching_status

    def _onedal_gpu_supported(self, method_name, *data):
        patching_status = PatchingConditionsChain(
            f"sklearnex.basic_statistics.{self.__class__.__name__}.{method_name}"
        )
        X, sample_weight = data

        is_data_supported = not issparse(X) or (
            _is_csr(X) and daal_check_version((2025, "P", 200))
        )

        is_sample_weight_supported = sample_weight is None or not issparse(X)

        patching_status.and_conditions(
            [
                (
                    is_sample_weight_supported,
                    "Sample weights are not supported for CSR data format",
                ),
                (
                    is_data_supported,
                    "Supported data formats: Dense, CSR (oneDAL version >= 2025.2.0).",
                ),
            ]
        )
        return patching_status

    def _onedal_fit(self, X, sample_weight=None, queue=None):
        if sklearn_check_version("1.2"):
            self._validate_params()

<<<<<<< HEAD
        xp, _ = get_namespace(X, sample_weight)
        X = validate_data(
            self,
            X,
            dtype=[xp.float64, xp.float32],
=======
        X = validate_data(
            self,
            X,
            dtype=[np.float64, np.float32],
>>>>>>> 328471ec
            ensure_2d=False,
            accept_sparse="csr",
        )

        if sample_weight is not None:
            sample_weight = _check_sample_weight(
                sample_weight, X, dtype=[xp.float64, xp.float32]
            )

        onedal_params = {
            "result_options": self.result_options,
        }

        if not hasattr(self, "_onedal_estimator"):
            self._onedal_estimator = self._onedal_basic_statistics(**onedal_params)
        self._onedal_estimator.fit(X, sample_weight, queue=queue)
        self._save_attributes()
        self.n_features_in_ = X.shape[1] if len(X.shape) > 1 else 1

    def fit(self, X, y=None, sample_weight=None):
        """Calculate statistics of X.

        Parameters
        ----------
        X : array-like of shape (n_samples, n_features)
            Data for compute, where ``n_samples`` is the number of samples and
            ``n_features`` is the number of features.

        y : Ignored
            Not used, present for API consistency by convention.

        sample_weight : array-like of shape (n_samples,), default=None
            Weights for compute weighted statistics, where ``n_samples`` is the number of samples.

        Returns
        -------
        self : object
            Returns the instance itself.
        """
        dispatch(
            self,
            "fit",
            {
                "onedal": self.__class__._onedal_fit,
                "sklearn": None,
            },
            X,
            sample_weight,
        )
        return self<|MERGE_RESOLUTION|>--- conflicted
+++ resolved
@@ -16,10 +16,6 @@
 
 import warnings
 
-<<<<<<< HEAD
-=======
-import numpy as np
->>>>>>> 328471ec
 from scipy.sparse import issparse
 from sklearn.base import BaseEstimator
 from sklearn.utils import check_array
@@ -32,12 +28,9 @@
 from .._device_offload import dispatch
 from .._utils import PatchingConditionsChain
 from ..base import oneDALEstimator
-<<<<<<< HEAD
 from ..utils._array_api import get_namespace
 from ..utils.validation import _check_sample_weight, validate_data
-=======
-from ..utils.validation import validate_data
->>>>>>> 328471ec
+
 
 if sklearn_check_version("1.2"):
     from sklearn.utils._param_validation import StrOptions
@@ -190,18 +183,11 @@
         if sklearn_check_version("1.2"):
             self._validate_params()
 
-<<<<<<< HEAD
         xp, _ = get_namespace(X, sample_weight)
         X = validate_data(
             self,
             X,
             dtype=[xp.float64, xp.float32],
-=======
-        X = validate_data(
-            self,
-            X,
-            dtype=[np.float64, np.float32],
->>>>>>> 328471ec
             ensure_2d=False,
             accept_sparse="csr",
         )
