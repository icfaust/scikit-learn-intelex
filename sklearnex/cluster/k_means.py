# ==============================================================================
# Copyright 2021 Intel Corporation
#
# Licensed under the Apache License, Version 2.0 (the "License");
# you may not use this file except in compliance with the License.
# You may obtain a copy of the License at
#
#     http://www.apache.org/licenses/LICENSE-2.0
#
# Unless required by applicable law or agreed to in writing, software
# distributed under the License is distributed on an "AS IS" BASIS,
# WITHOUT WARRANTIES OR CONDITIONS OF ANY KIND, either express or implied.
# See the License for the specific language governing permissions and
# limitations under the License.
# ==============================================================================

import logging

from daal4py.sklearn._utils import daal_check_version

if daal_check_version((2023, "P", 200)):

    import numbers
    import warnings

    import numpy as np
    from scipy.sparse import issparse
    from sklearn.cluster import KMeans as _sklearn_KMeans
    from sklearn.utils._openmp_helpers import _openmp_effective_n_threads
    from sklearn.utils.validation import (
        _check_sample_weight,
        _num_samples,
        check_is_fitted,
    )

    from daal4py.sklearn._n_jobs_support import control_n_jobs
    from daal4py.sklearn._utils import sklearn_check_version
    from onedal.cluster import KMeans as onedal_KMeans
    from onedal.utils import _is_csr

    from .._device_offload import dispatch, wrap_output_data
    from .._utils import PatchingConditionsChain

    if sklearn_check_version("1.6"):
        from sklearn.utils.validation import validate_data
    else:
        validate_data = _sklearn_KMeans._validate_data

<<<<<<< HEAD
    @control_n_jobs(decorated_methods=["fit", "predict", "transform", "fit_transform"])
    class KMeans(_sklearn_KMeans):
        __doc__ = _sklearn_KMeans.__doc__
=======
    @control_n_jobs(decorated_methods=["fit", "fit_transform", "predict", "score"])
    class KMeans(sklearn_KMeans):
        __doc__ = sklearn_KMeans.__doc__
>>>>>>> 5dc350ab

        if sklearn_check_version("1.2"):
            _parameter_constraints: dict = {**_sklearn_KMeans._parameter_constraints}

        def __init__(
            self,
            n_clusters=8,
            *,
            init="k-means++",
            n_init=(
                "auto"
                if sklearn_check_version("1.4")
                else "warn" if sklearn_check_version("1.2") else 10
            ),
            max_iter=300,
            tol=1e-4,
            verbose=0,
            random_state=None,
            copy_x=True,
            algorithm="lloyd" if sklearn_check_version("1.1") else "auto",
        ):
            super().__init__(
                n_clusters=n_clusters,
                init=init,
                max_iter=max_iter,
                tol=tol,
                n_init=n_init,
                verbose=verbose,
                random_state=random_state,
                copy_x=copy_x,
                algorithm=algorithm,
            )

        def _initialize_onedal_estimator(self):
            onedal_params = {
                "n_clusters": self.n_clusters,
                "init": self.init,
                "max_iter": self.max_iter,
                "tol": self.tol,
                "n_init": self.n_init,
                "verbose": self.verbose,
                "random_state": self.random_state,
            }

            self._onedal_estimator = onedal_KMeans(**onedal_params)

        def _onedal_fit_supported(self, method_name, X, y=None, sample_weight=None):
            assert method_name == "fit"

            class_name = self.__class__.__name__
            patching_status = PatchingConditionsChain(f"sklearn.cluster.{class_name}.fit")

            sample_count = _num_samples(X)
            self._algorithm = self.algorithm
            supported_algs = ["auto", "full", "lloyd", "elkan"]
            if self.algorithm == "elkan":
                logging.getLogger("sklearnex").info(
                    "oneDAL does not support 'elkan', using 'lloyd' algorithm instead."
                )
            correct_count = self.n_clusters < sample_count

            is_data_supported = (
                _is_csr(X) and daal_check_version((2024, "P", 700))
            ) or not issparse(X)

            _acceptable_sample_weights = self._validate_sample_weight(sample_weight, X)

            patching_status.and_conditions(
                [
                    (
                        self.algorithm in supported_algs,
                        "Only 'lloyd' algorithm is supported, 'elkan' is computed using lloyd",
                    ),
                    (correct_count, "n_clusters is smaller than number of samples"),
                    (
                        _acceptable_sample_weights,
                        "oneDAL doesn't support sample_weight. Accepted options are None, constant, or equal weights.",
                    ),
                    (
                        is_data_supported,
                        "Supported data formats: Dense, CSR (oneDAL version >= 2024.7.0).",
                    ),
                ]
            )

            return patching_status

        def fit(self, X, y=None, sample_weight=None):
            if sklearn_check_version("1.2"):
                self._validate_params()

            dispatch(
                self,
                "fit",
                {
                    "onedal": self.__class__._onedal_fit,
                    "sklearn": _sklearn_KMeans.fit,
                },
                X,
                y,
                sample_weight,
            )

            return self

        def _onedal_fit(self, X, _, sample_weight, queue=None):
            X = validate_data(
                self,
                X,
                accept_sparse="csr",
                dtype=[np.float64, np.float32],
                order="C",
                copy=self.copy_x,
                accept_large_sparse=False,
            )

            if sklearn_check_version("1.2"):
                self._check_params_vs_input(X)
            else:
                self._check_params(X)

            self._n_features_out = self.n_clusters

            self._initialize_onedal_estimator()
            self._n_threads = _openmp_effective_n_threads()
            self._onedal_estimator.fit(X, queue=queue)

            self._save_attributes()

        def _validate_sample_weight(self, sample_weight, X):
            if sample_weight is None:
                return True
            elif isinstance(sample_weight, numbers.Number) or isinstance(
                sample_weight, str
            ):
                return True
            else:
                sample_weight = _check_sample_weight(
                    sample_weight,
                    X,
                    dtype=X.dtype if hasattr(X, "dtype") else None,
                )
                if np.all(sample_weight == sample_weight[0]):
                    return True
                else:
                    return False

        def _onedal_predict_supported(self, method_name, *data):
            class_name = self.__class__.__name__

            patching_status = PatchingConditionsChain(
                f"sklearn.cluster.{class_name}.{method_name}"
            )

            X = data[0]
            sample_weight = data[-1] if len(data) > 1 else None

            is_data_supported = (
                _is_csr(X) and daal_check_version((2024, "P", 700))
            ) or not issparse(X)

            # algorithm "auto" has been deprecated since 1.1,
            # algorithm "full" has been replaced by "lloyd"
            supported_algs = ["auto", "full", "lloyd", "elkan"]
            if self.algorithm == "elkan":
                logging.getLogger("sklearnex").info(
                    "oneDAL does not support 'elkan', using 'lloyd' algorithm instead."
                )

            _acceptable_sample_weights = True
            if not sklearn_check_version("1.5"):
                _acceptable_sample_weights = self._validate_sample_weight(
                    sample_weight, X
                )

            patching_status.and_conditions(
                [
                    (
                        self.algorithm in supported_algs,
                        "Only 'lloyd' algorithm is supported, 'elkan' is computed using lloyd.",
                    ),
                    (
                        is_data_supported,
                        "Supported data formats: Dense, CSR (oneDAL version >= 2024.7.0).",
                    ),
                    (
                        _acceptable_sample_weights,
                        "oneDAL doesn't support sample_weight. Acceptable options are None, constant, or equal weights.",
                    ),
                ]
            )

            return patching_status

        if sklearn_check_version("1.5"):

            @wrap_output_data
            def predict(self, X):
                self._validate_params()

                return dispatch(
                    self,
                    "predict",
                    {
                        "onedal": self.__class__._onedal_predict,
                        "sklearn": _sklearn_KMeans.predict,
                    },
                    X,
                )

        else:

            @wrap_output_data
            def predict(
                self,
                X,
                sample_weight="deprecated" if sklearn_check_version("1.3") else None,
            ):
                if sklearn_check_version("1.2"):
                    self._validate_params()

                if sklearn_check_version("1.3"):
                    if isinstance(sample_weight, str) and sample_weight == "deprecated":
                        sample_weight = None

                    if sample_weight is not None:
                        warnings.warn(
                            "'sample_weight' was deprecated in version 1.3 and "
                            "will be removed in 1.5.",
                            FutureWarning,
                        )

                return dispatch(
                    self,
                    "predict",
                    {
                        "onedal": self.__class__._onedal_predict,
                        "sklearn": _sklearn_KMeans.predict,
                    },
                    X,
                    sample_weight,
                )

        def _onedal_predict(self, X, sample_weight=None, queue=None):
            check_is_fitted(self)

            X = validate_data(
                self,
                X,
                accept_sparse="csr",
                reset=False,
                dtype=[np.float64, np.float32],
            )

            if not hasattr(self, "_onedal_estimator"):
                self._initialize_onedal_estimator()
                self._onedal_estimator.cluster_centers_ = self.cluster_centers_

            return self._onedal_estimator.predict(X, queue=queue)

        def _onedal_supported(self, method_name, *data):
            if method_name == "fit":
                return self._onedal_fit_supported(method_name, *data)
            if method_name in ["predict", "score"]:
                return self._onedal_predict_supported(method_name, *data)
            raise RuntimeError(
                f"Unknown method {method_name} in {self.__class__.__name__}"
            )

        _onedal_gpu_supported = _onedal_supported
        _onedal_cpu_supported = _onedal_supported

        @wrap_output_data
        def fit_transform(self, X, y=None, sample_weight=None):
            return self.fit(X, sample_weight=sample_weight)._transform(X)

        @wrap_output_data
        def transform(self, X):
            check_is_fitted(self)

            X = self._check_test_data(X)
            return self._transform(X)

        @wrap_output_data
        def score(self, X, y=None, sample_weight=None):
            return dispatch(
                self,
                "score",
                {
                    "onedal": self.__class__._onedal_score,
                    "sklearn": _sklearn_KMeans.score,
                },
                X,
                y,
                sample_weight,
            )

        def _onedal_score(self, X, y=None, sample_weight=None, queue=None):
            check_is_fitted(self)

            X = validate_data(
                self,
                X,
                accept_sparse="csr",
                reset=False,
                dtype=[np.float64, np.float32],
            )

            if not sklearn_check_version("1.5") and sklearn_check_version("1.3"):
                if isinstance(sample_weight, str) and sample_weight == "deprecated":
                    sample_weight = None

                if sample_weight is not None:
                    warnings.warn(
                        "'sample_weight' was deprecated in version 1.3 and "
                        "will be removed in 1.5.",
                        FutureWarning,
                    )

            if not hasattr(self, "_onedal_estimator"):
                self._initialize_onedal_estimator()
                self._onedal_estimator.cluster_centers_ = self.cluster_centers_

            return self._onedal_estimator.score(X, queue=queue)

        def _save_attributes(self):
            assert hasattr(self, "_onedal_estimator")
            self.cluster_centers_ = self._onedal_estimator.cluster_centers_
            self.labels_ = self._onedal_estimator.labels_
            self.inertia_ = self._onedal_estimator.inertia_
            self.n_iter_ = self._onedal_estimator.n_iter_
            self.n_features_in_ = self._onedal_estimator.n_features_in_

            self._n_init = self._onedal_estimator._n_init

        fit.__doc__ = _sklearn_KMeans.fit.__doc__
        predict.__doc__ = _sklearn_KMeans.predict.__doc__
        transform.__doc__ = _sklearn_KMeans.transform.__doc__
        fit_transform.__doc__ = _sklearn_KMeans.fit_transform.__doc__
        score.__doc__ = _sklearn_KMeans.score.__doc__

else:
    from daal4py.sklearn.cluster import KMeans

    logging.warning(
        "Sklearnex KMeans requires oneDAL version >= 2023.2, falling back to daal4py."
    )<|MERGE_RESOLUTION|>--- conflicted
+++ resolved
@@ -46,15 +46,9 @@
     else:
         validate_data = _sklearn_KMeans._validate_data
 
-<<<<<<< HEAD
-    @control_n_jobs(decorated_methods=["fit", "predict", "transform", "fit_transform"])
-    class KMeans(_sklearn_KMeans):
-        __doc__ = _sklearn_KMeans.__doc__
-=======
     @control_n_jobs(decorated_methods=["fit", "fit_transform", "predict", "score"])
     class KMeans(sklearn_KMeans):
         __doc__ = sklearn_KMeans.__doc__
->>>>>>> 5dc350ab
 
         if sklearn_check_version("1.2"):
             _parameter_constraints: dict = {**_sklearn_KMeans._parameter_constraints}
