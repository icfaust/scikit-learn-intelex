--- conflicted
+++ resolved
@@ -31,14 +31,6 @@
 )
 from sklearnex._config import get_config
 
-<<<<<<< HEAD
-=======
-from ..utils.validation import validate_data
-
-if sklearn_check_version("1.2"):
-    from sklearn.utils._param_validation import Interval
-
->>>>>>> 31e2c310
 from .._device_offload import dispatch, wrap_output_data
 from .._utils import (
     PatchingConditionsChain,
