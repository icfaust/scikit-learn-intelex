--- conflicted
+++ resolved
@@ -398,30 +398,13 @@
 class DummyEstimator(BaseEstimator):
 
     def fit(self, X, y=None):
-<<<<<<< HEAD
-        sua_iface, xp, _ = _get_sycl_namespace(X)
-=======
->>>>>>> 4a6c4ea8
         X_table = to_table(X)
         y_table = to_table(y)
         # The presence of the fitted attributes (ending with a trailing
         # underscore) is required for the correct check. The cleanup of
         # the memory will occur at the estimator instance deletion.
-<<<<<<< HEAD
-        if sua_iface:
-            self.x_attr_ = from_table(
-                X_table, sua_iface=sua_iface, sycl_queue=X.sycl_queue, xp=xp
-            )
-            self.y_attr_ = from_table(
-                y_table, sua_iface=sua_iface, sycl_queue=X.sycl_queue, xp=xp
-            )
-        else:
-            self.x_attr = from_table(X_table)
-            self.y_attr = from_table(y_table)
-=======
         self.x_attr_ = from_table(X_table, like=X)
         self.y_attr_ = from_table(y_table, like=X if y is None else y)
->>>>>>> 4a6c4ea8
 
         return self
 
@@ -429,18 +412,7 @@
         # Checks if the estimator is fitted by verifying the presence of
         # fitted attributes (ending with a trailing underscore).
         check_is_fitted(self)
-<<<<<<< HEAD
-        sua_iface, xp, _ = _get_sycl_namespace(X)
-        X_table = to_table(X)
-        if sua_iface:
-            returned_X = from_table(
-                X_table, sua_iface=sua_iface, sycl_queue=X.sycl_queue, xp=xp
-            )
-        else:
-            returned_X = from_table(X_table)
-=======
         X_table = to_table(X)
         returned_X = from_table(X_table, like=X)
->>>>>>> 4a6c4ea8
 
         return returned_X