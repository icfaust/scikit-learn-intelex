# ==============================================================================
# Copyright 2021 Intel Corporation
#
# Licensed under the Apache License, Version 2.0 (the "License");
# you may not use this file except in compliance with the License.
# You may obtain a copy of the License at
#
#     http://www.apache.org/licenses/LICENSE-2.0
#
# Unless required by applicable law or agreed to in writing, software
# distributed under the License is distributed on an "AS IS" BASIS,
# WITHOUT WARRANTIES OR CONDITIONS OF ANY KIND, either express or implied.
# See the License for the specific language governing permissions and
# limitations under the License.
# ==============================================================================

import gc
import logging
import os
import tracemalloc
import types
from inspect import isclass

import numpy as np
import pandas as pd
import pytest
from scipy.stats import pearsonr
from sklearn.base import BaseEstimator, clone
from sklearn.datasets import make_classification
from sklearn.model_selection import KFold

from onedal import _is_dpc_backend
from onedal.tests.utils._dataframes_support import (
    _convert_to_dataframe,
    get_dataframes_and_queues,
)
from onedal.tests.utils._device_selection import get_queues, is_dpctl_available
from sklearnex import config_context
from sklearnex.tests._utils import PATCHED_FUNCTIONS, PATCHED_MODELS, SPECIAL_INSTANCES

if _is_dpc_backend:
    from onedal import _backend


CPU_BANNED_LIST = (
    "TSNE",  # too slow for using in testing on common data size
    "config_context",  # does not malloc
    "get_config",  # does not malloc
    "set_config",  # does not malloc
    "SVC(probability=True)",  # F numpy (investigate _fit_proba)
    "NuSVC(probability=True)",  # F numpy (investigate _fit_proba)
)

GPU_BANNED_LIST = (
    "TSNE",  # too slow for using in testing on common data size
    "RandomForestRegressor",  # too slow for using in testing on common data size
    "KMeans",  # does not support GPU offloading
    "config_context",  # does not malloc
    "get_config",  # does not malloc
    "set_config",  # does not malloc
    "Ridge",  # does not support GPU offloading (fails silently)
    "ElasticNet",  # does not support GPU offloading (fails silently)
    "Lasso",  # does not support GPU offloading (fails silently)
    "SVR",  # does not support GPU offloading (fails silently)
    "NuSVR",  # does not support GPU offloading (fails silently)
    "NuSVC",  # does not support GPU offloading (fails silently)
    "LinearRegression",  # Falls back to sklearn due to dataset, must look why
    "LogisticRegression",  # default parameters not supported, see solver=newton-cg
    "NuSVC(probability=True)",  # does not support GPU offloading (fails silently)
)


def gen_functions(functions):
    func_dict = functions.copy()

    roc_auc_score = func_dict.pop("roc_auc_score")
    func_dict["roc_auc_score"] = lambda x, y: roc_auc_score(y, y)

    pairwise_distances = func_dict.pop("pairwise_distances")
    func_dict["pairwise_distances(metric='cosine')"] = lambda x, y: pairwise_distances(
        x, metric="cosine"
    )
    func_dict["pairwise_distances(metric='correlation')"] = (
        lambda x, y: pairwise_distances(x, metric="correlation")
    )

    _assert_all_finite = func_dict.pop("_assert_all_finite")
    func_dict["_assert_all_finite"] = lambda x, y: [
        _assert_all_finite(x),
        _assert_all_finite(y),
    ]
    return func_dict


FUNCTIONS = gen_functions(PATCHED_FUNCTIONS)

CPU_ESTIMATORS = {
    k: v
    for k, v in {**PATCHED_MODELS, **SPECIAL_INSTANCES, **FUNCTIONS}.items()
    if not k in CPU_BANNED_LIST
}

GPU_ESTIMATORS = {
    k: v
    for k, v in {**PATCHED_MODELS, **SPECIAL_INSTANCES}.items()
    if not k in GPU_BANNED_LIST
}

<<<<<<< HEAD
data_shapes = [
    pytest.param((1000, 100), id="(1000, 100)"),
    pytest.param((2000, 50), id="(2000, 50)"),
=======
BANNED_ESTIMATORS = (
    "IncrementalLinearRegression",  # TODO fix memory leak issue in private CI for data_shape = (1000, 100), data_transform_function = dataframe_f
    "TSNE",  # too slow for using in testing on common data size
)
estimators = [
    TrainTestSplitEstimator,
    FiniteCheckEstimator,
    CosineDistancesEstimator,
    CorrelationDistancesEstimator,
    RocAucEstimator,
>>>>>>> 189d8d0d
]

EXTRA_MEMORY_THRESHOLD = 0.15
N_SPLITS = 10
ORDER_DICT = {"F": np.asfortranarray, "C": np.ascontiguousarray}


def gen_clsf_data(n_samples, n_features):
    data, label = make_classification(
        n_classes=2, n_samples=n_samples, n_features=n_features, random_state=777
    )
    return (
        data,
        label,
        data.size * data.dtype.itemsize + label.size * label.dtype.itemsize,
    )


def get_traced_memory(queue=None):
    if _is_dpc_backend and queue and queue.sycl_device.is_gpu:
        return _backend.get_used_memory(queue)
    else:
        return tracemalloc.get_traced_memory()[0]


def take(x, index, axis=0, queue=None):
    if hasattr(x, "__array_namespace__"):
        xp = x.__array_namespace__()
        return xp.take(x, xp.asarray(index, device=queue), axis=axis)
    else:
        return x.take(index, axis=axis)


def split_train_inference(kf, x, y, estimator, queue=None):
    mem_tracks = []
    for train_index, test_index in kf.split(x):
        x_train = take(x, train_index, queue=queue)
        y_train = take(y, train_index, queue=queue)
        x_test = take(x, test_index, queue=queue)
        y_test = take(y, test_index, queue=queue)

        if isclass(estimator) and issubclass(estimator, BaseEstimator):
            alg = estimator()
            flag = True
        elif isinstance(estimator, BaseEstimator):
            alg = clone(estimator)
            flag = True
        else:
            flag = False

        if flag:
            alg.fit(x_train, y_train)
            if hasattr(alg, "predict"):
                alg.predict(x_test)
            elif hasattr(alg, "transform"):
                alg.transform(x_test)
            elif hasattr(alg, "kneighbors"):
                alg.kneighbors(x_test)
            del alg
        else:
            estimator(x_train, y_train)

        del x_train, x_test, y_train, y_test, flag
        mem_tracks.append(get_traced_memory(queue))
    return mem_tracks


def _kfold_function_template(estimator, dataframe, data_shape, queue=None, func=None):
    tracemalloc.start()

    n_samples, n_features = data_shape
    X, y, data_memory_size = gen_clsf_data(n_samples, n_features)
    kf = KFold(n_splits=N_SPLITS)
    if func:
        X = func(X)

    X = _convert_to_dataframe(X, sycl_queue=queue, target_df=dataframe)
    y = _convert_to_dataframe(y, sycl_queue=queue, target_df=dataframe)

    mem_before = get_traced_memory(queue)
    mem_tracks = split_train_inference(kf, X, y, estimator, queue=queue)
    mem_iter_diffs = np.array(mem_tracks[1:]) - np.array(mem_tracks[:-1])
    mem_incr_mean, mem_incr_std = mem_iter_diffs.mean(), mem_iter_diffs.std()
    mem_incr_mean, mem_incr_std = round(mem_incr_mean), round(mem_incr_std)
    mem_iter_corr, _ = pearsonr(mem_tracks, list(range(len(mem_tracks))))
    if mem_iter_corr > 0.95:
        logging.warning(
            "Memory usage is steadily increasing with iterations "
            "(Pearson correlation coefficient between "
            f"memory tracks and iterations is {mem_iter_corr})\n"
            "Memory usage increase per iteration: "
            f"{mem_incr_mean}±{mem_incr_std} bytes"
        )
    mem_before_gc = get_traced_memory(queue)
    mem_diff = mem_before_gc - mem_before
    if isinstance(estimator, BaseEstimator):
        name = str(estimator)
    else:
        name = estimator.__name__

    message = (
        "Size of extra allocated memory {} using garbage collector "
        f"is greater than {EXTRA_MEMORY_THRESHOLD * 100}% of input data"
        f"\n\tAlgorithm: {name}"
        f"\n\tInput data size: {data_memory_size} bytes"
        "\n\tExtra allocated memory size: {} bytes"
        " / {} %"
    )
    if mem_diff >= EXTRA_MEMORY_THRESHOLD * data_memory_size:
        logging.warning(
            message.format(
                "before", mem_diff, round((mem_diff) / data_memory_size * 100, 2)
            )
        )
    gc.collect()
    mem_after = get_traced_memory(queue)
    tracemalloc.stop()
    mem_diff = mem_after - mem_before

    # GPU offloading with SYCL contains a program/kernel cache which should
    # be controllable via a KernelPorgramCache object in the SYCL context.
    # The programs and kernels are stored on the GPU, but cannot be cleared
    # as this class is not available for access in all oneDAL DPC++ runtimes.
    # Therefore, until this is implemented this test must be skipped for gpu
    # as it looks like a memory leak (at least there is no way to discern a
    # leak on the first run).
    if queue is None or queue.sycl_device.is_cpu:
        assert mem_diff < EXTRA_MEMORY_THRESHOLD * data_memory_size, message.format(
            "after", mem_diff, round((mem_diff) / data_memory_size * 100, 2)
        )


# disable fallback check as logging impacts memory use


@pytest.mark.allow_sklearn_fallback
@pytest.mark.parametrize("order", ["F", "C"])
@pytest.mark.parametrize(
    "dataframe,queue", get_dataframes_and_queues("numpy,pandas,dpctl", "cpu")
)
@pytest.mark.parametrize("estimator", CPU_ESTIMATORS.keys())
@pytest.mark.parametrize("data_shape", data_shapes)
def test_memory_leaks(estimator, dataframe, queue, order, data_shape):
    func = ORDER_DICT[order]
    if estimator == "_assert_all_finite" and queue is not None:
        pytest.skip(f"{estimator} is not designed for device offloading")

    _kfold_function_template(
        CPU_ESTIMATORS[estimator], dataframe, data_shape, queue, func
    )


@pytest.mark.skipif(
    os.getenv("ZES_ENABLE_SYSMAN") is None or not is_dpctl_available("gpu"),
    reason="SYCL device memory leak check requires the level zero sysman",
)
@pytest.mark.parametrize("queue", get_queues("gpu"))
@pytest.mark.parametrize("estimator", GPU_ESTIMATORS.keys())
@pytest.mark.parametrize("order", ["F", "C"])
@pytest.mark.parametrize("data_shape", data_shapes)
def test_gpu_memory_leaks(estimator, queue, order, data_shape):
    func = ORDER_DICT[order]
    if "ExtraTrees" in estimator and data_shape == (2000, 50):
        pytest.skip("Avoid a segmentation fault in Extra Trees algorithms")

    with config_context(target_offload=queue):
        _kfold_function_template(GPU_ESTIMATORS[estimator], None, data_shape, queue, func)<|MERGE_RESOLUTION|>--- conflicted
+++ resolved
@@ -49,6 +49,7 @@
     "set_config",  # does not malloc
     "SVC(probability=True)",  # F numpy (investigate _fit_proba)
     "NuSVC(probability=True)",  # F numpy (investigate _fit_proba)
+    "IncrementalLinearRegression",  # TODO fix memory leak issue in private CI for data_shape = (1000, 100), data_transform_function = dataframe_f
 )
 
 GPU_BANNED_LIST = (
@@ -106,22 +107,9 @@
     if not k in GPU_BANNED_LIST
 }
 
-<<<<<<< HEAD
 data_shapes = [
     pytest.param((1000, 100), id="(1000, 100)"),
     pytest.param((2000, 50), id="(2000, 50)"),
-=======
-BANNED_ESTIMATORS = (
-    "IncrementalLinearRegression",  # TODO fix memory leak issue in private CI for data_shape = (1000, 100), data_transform_function = dataframe_f
-    "TSNE",  # too slow for using in testing on common data size
-)
-estimators = [
-    TrainTestSplitEstimator,
-    FiniteCheckEstimator,
-    CosineDistancesEstimator,
-    CorrelationDistancesEstimator,
-    RocAucEstimator,
->>>>>>> 189d8d0d
 ]
 
 EXTRA_MEMORY_THRESHOLD = 0.15
