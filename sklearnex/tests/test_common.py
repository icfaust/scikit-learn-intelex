--- conflicted
+++ resolved
@@ -16,25 +16,17 @@
 
 import importlib
 import os
-<<<<<<< HEAD
 import pathlib
 import pkgutil
-=======
 import re
 import sys
 import trace
-from collections import namedtuple
->>>>>>> cf29d09a
 from glob import glob
 
 import numpy as np
 import pytest
-<<<<<<< HEAD
+import scipy
 from sklearn.utils import all_estimators
-
-from sklearnex.tests.utils import PATCHED_MODELS, SPECIAL_INSTANCES
-=======
-import scipy
 import sklearn.utils.validation
 
 from daal4py.sklearn._utils import sklearn_check_version
@@ -45,7 +37,6 @@
     gen_dataset,
     gen_models_info,
 )
->>>>>>> cf29d09a
 
 ALLOWED_LOCATIONS = [
     "_config.py",
@@ -89,7 +80,6 @@
     assert output == "", f"sklearn versioning is occuring in: \n{output}"
 
 
-<<<<<<< HEAD
 def _sklearnex_walk(func):
     """this replaces checks on pkgutils to look through sklearnex
     folders specifically"""
@@ -128,7 +118,8 @@
     assert (
         uncovered_estimators == []
     ), f"{uncovered_estimators} are currently not included"
-=======
+
+
 _TRACE_ALLOW_DICT = {
     i: os.path.dirname(importlib.util.find_spec(i).origin)
     for i in ["sklearn", "sklearnex", "onedal", "daal4py"]
@@ -275,5 +266,4 @@
 )
 def test_estimator(estimator, method, design_pattern, estimator_trace):
     # These tests only apply to sklearnex estimators
-    design_pattern(estimator_trace, estimator, method)
->>>>>>> cf29d09a
+    design_pattern(estimator_trace, estimator, method)