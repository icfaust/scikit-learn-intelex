# ==============================================================================
# Copyright 2021 Intel Corporation
#
# Licensed under the Apache License, Version 2.0 (the "License");
# you may not use this file except in compliance with the License.
# You may obtain a copy of the License at
#
#     http://www.apache.org/licenses/LICENSE-2.0
#
# Unless required by applicable law or agreed to in writing, software
# distributed under the License is distributed on an "AS IS" BASIS,
# WITHOUT WARRANTIES OR CONDITIONS OF ANY KIND, either express or implied.
# See the License for the specific language governing permissions and
# limitations under the License.
# ==============================================================================

<<<<<<< HEAD
import importlib
import io
import logging
=======
import inspect
>>>>>>> 79b28ad2
import os
import re
from inspect import signature

import numpy as np
import numpy.random as nprnd
import pytest
from _utils import (
    DTYPES,
    PATCHED_FUNCTIONS,
    PATCHED_MODELS,
    SPECIAL_INSTANCES,
    UNPATCHED_FUNCTIONS,
    UNPATCHED_MODELS,
    gen_dataset,
    gen_models_info,
)

from onedal.tests.utils._dataframes_support import (
    _convert_to_dataframe,
    get_dataframes_and_queues,
)
from sklearnex import get_patch_map, is_patched_instance, patch_sklearn, unpatch_sklearn
from sklearnex.metrics import pairwise_distances, roc_auc_score


@pytest.mark.parametrize("dtype", DTYPES)
@pytest.mark.parametrize(
    "dataframe, queue", get_dataframes_and_queues(dataframe_filter_="numpy")
)
@pytest.mark.parametrize("metric", ["cosine", "correlation"])
def test_pairwise_distances_patching(caplog, dataframe, queue, dtype, metric):
    with caplog.at_level(logging.WARNING, logger="sklearnex"):
        rng = nprnd.default_rng()
        X = _convert_to_dataframe(
            rng.random(size=1000), sycl_queue=queue, target_df=dataframe, dtype=dtype
        )

        _ = pairwise_distances(X.reshape(1, -1), metric=metric)

    assert all(
        [
            "running accelerated version" in i.message
            or "fallback to original Scikit-learn" in i.message
            for i in caplog.records
        ]
    ), f"sklearnex patching issue in pairwise_distances with log: \n{caplog.text}"


@pytest.mark.parametrize(
    "dtype", [i for i in DTYPES if "32" in i.__name__ or "64" in i.__name__]
)
@pytest.mark.parametrize(
    "dataframe, queue", get_dataframes_and_queues(dataframe_filter_="numpy")
)
def test_roc_auc_score_patching(caplog, dataframe, queue, dtype):
    with caplog.at_level(logging.WARNING, logger="sklearnex"):
        rng = nprnd.default_rng()
        X = _convert_to_dataframe(
            rng.integers(2, size=1000), sycl_queue=queue, target_df=dataframe, dtype=dtype
        )
        y = _convert_to_dataframe(
            rng.integers(2, size=1000), sycl_queue=queue, target_df=dataframe, dtype=dtype
        )

        _ = roc_auc_score(X, y)

    assert all(
        [
            "running accelerated version" in i.message
            or "fallback to original Scikit-learn" in i.message
            for i in caplog.records
        ]
    ), f"sklearnex patching issue in roc_auc_score with log: \n{caplog.text}"


@pytest.mark.parametrize("dtype", DTYPES)
@pytest.mark.parametrize(
    "dataframe, queue", get_dataframes_and_queues(dataframe_filter_="numpy")
)
@pytest.mark.parametrize("estimator, method", gen_models_info(PATCHED_MODELS))
def test_standard_estimator_patching(caplog, dataframe, queue, dtype, estimator, method):
    with caplog.at_level(logging.WARNING, logger="sklearnex"):
        est = PATCHED_MODELS[estimator]()

        X, y = gen_dataset(est, queue=queue, target_df=dataframe, dtype=dtype)
        est.fit(X, y)

        if not hasattr(est, method):
            pytest.skip(f"sklearn available_if prevents testing {estimator}.{method}")

        if method != "score":
            getattr(est, method)(X)
        else:
            est.score(X, y)

    assert all(
        [
            "running accelerated version" in i.message
            or "fallback to original Scikit-learn" in i.message
            for i in caplog.records
        ]
    ), f"sklearnex patching issue in {estimator}.{method} with log: \n{caplog.text}"


@pytest.mark.parametrize("dtype", DTYPES)
@pytest.mark.parametrize(
    "dataframe, queue", get_dataframes_and_queues(dataframe_filter_="numpy")
)
@pytest.mark.parametrize("estimator, method", gen_models_info(SPECIAL_INSTANCES))
def test_special_estimator_patching(caplog, dataframe, queue, dtype, estimator, method):
    # prepare logging
    with caplog.at_level(logging.WARNING, logger="sklearnex"):
        est = SPECIAL_INSTANCES[estimator]

        X, y = gen_dataset(est, queue=queue, target_df=dataframe, dtype=dtype)
        est.fit(X, y)

        if not hasattr(est, method):
            pytest.skip(f"sklearn available_if prevents testing {estimator}.{method}")

        if method != "score":
            getattr(est, method)(X)
        else:
            est.score(X, y)

    assert all(
        [
            "running accelerated version" in i.message
            or "fallback to original Scikit-learn" in i.message
            for i in caplog.records
        ]
    ), f"sklearnex patching issue in {estimator}.{method} with log: \n{caplog.text}"


@pytest.mark.parametrize("estimator", PATCHED_MODELS.keys())
def test_standard_estimator_signatures(estimator):
    est = PATCHED_MODELS[estimator]()
    unpatched_est = UNPATCHED_MODELS[estimator]()

    # all public sklearn methods should have signature matches in sklearnex
    unpatched_est_methods = [
        i
        for i in dir(unpatched_est)
        if not i.startswith("_") and not i.endswith("_") and hasattr(unpatched_est, i)
    ]
    for method in unpatched_est_methods:
        est_method = getattr(est, method)
        unpatched_est_method = getattr(unpatched_est, method)
        if callable(unpatched_est_method):
            assert str(signature(est_method)) == str(
                signature(unpatched_est_method)
            ), f"Signature of {estimator}.{method} does not match sklearn"


@pytest.mark.parametrize("function", PATCHED_FUNCTIONS.keys())
def test_patched_function_signatures(function):
    func = PATCHED_FUNCTIONS[function]
    unpatched_func = UNPATCHED_FUNCTIONS[function]

    if callable(unpatched_func):
        assert str(signature(func)) == str(
            signature(unpatched_func)
        ), f"Signature of {func} does not match sklearn"


@pytest.mark.parametrize("name", UNPATCHED_MODELS.keys())
def test_is_patched_instance(name):
    patched = PATCHED_MODELS[name]()
    unpatched = UNPATCHED_MODELS[name]()
    assert is_patched_instance(patched), f"{patched} is a patched instance"
    assert not is_patched_instance(unpatched), f"{unpatched} is an unpatched instance"


def test_patch_map_match():
    # This rule applies to functions and classes which are out of preview.
    # Items listed in a matching submodule's __all__ attribute should be
    # in get_patch_map. There should not be any missing or additional elements.

    def list_submodules(string):
        try:
            modules = set(importlib.import_module(string).__all__)
        except ModuleNotFoundError:
            modules = set([None])
        return modules

    if os.getenv("SKLEARNEX_PREVIEW") is not None:
        pytest.skip("preview sklearnex has been activated")

    patched = {**PATCHED_MODELS, **PATCHED_FUNCTIONS}

    sklearnex__all__ = list_submodules("sklearnex")
    sklearn__all__ = list_submodules("sklearn")

    module_map = {i: i for i in sklearnex__all__.intersection(sklearn__all__)}

    # _assert_all_finite and _logistic_regression_path patch internal
    # sklearn functions which aren't exposed. These are not available in
    # __all__ and require more careful anaylsis.
    for i in patched.copy():
        if i.startswith("_"):
            del patched[i]

<<<<<<< HEAD
    for module in module_map:
        sklearn_module__all__ = list_submodules("sklearn." + module_map[module])
        sklearnex_module__all__ = list_submodules("sklearnex." + module)
        intersect = sklearnex_module__all__.intersection(sklearn_module__all__)

        assert (
            intersect == sklearnex_module__all__
        ), f"{sklearnex_module__all__ - intersect} should not be in sklearnex.{module}.__all__"

        for i in intersect:
            if i:
                del patched[i]
            else:
                del patched[module]

    assert patched == {}, f"{patched.keys()} were not properly patched"
=======
@pytest.mark.parametrize("estimator", UNPATCHED_MODELS.keys())
def test_is_patched_instance(estimator):
    patched = PATCHED_MODELS[estimator]
    unpatched = UNPATCHED_MODELS[estimator]
    assert is_patched_instance(patched), f"{patched} is a patched instance"
    assert not is_patched_instance(unpatched), f"{unpatched} is an unpatched instance"


@pytest.mark.parametrize("member", ["_onedal_cpu_supported", "_onedal_gpu_supported"])
@pytest.mark.parametrize(
    "name",
    [i for i in PATCHED_MODELS.keys() if "sklearnex" in PATCHED_MODELS[i].__module__],
)
def test_onedal_supported_member(name, member):
    patched = PATCHED_MODELS[name]
    sig = str(inspect.signature(getattr(patched, member)))
    assert "(self, method_name, *data)" == sig
>>>>>>> 79b28ad2
<|MERGE_RESOLUTION|>--- conflicted
+++ resolved
@@ -14,13 +14,10 @@
 # limitations under the License.
 # ==============================================================================
 
-<<<<<<< HEAD
+import inspect
 import importlib
 import io
 import logging
-=======
-import inspect
->>>>>>> 79b28ad2
 import os
 import re
 from inspect import signature
@@ -187,14 +184,6 @@
         ), f"Signature of {func} does not match sklearn"
 
 
-@pytest.mark.parametrize("name", UNPATCHED_MODELS.keys())
-def test_is_patched_instance(name):
-    patched = PATCHED_MODELS[name]()
-    unpatched = UNPATCHED_MODELS[name]()
-    assert is_patched_instance(patched), f"{patched} is a patched instance"
-    assert not is_patched_instance(unpatched), f"{unpatched} is an unpatched instance"
-
-
 def test_patch_map_match():
     # This rule applies to functions and classes which are out of preview.
     # Items listed in a matching submodule's __all__ attribute should be
@@ -224,7 +213,6 @@
         if i.startswith("_"):
             del patched[i]
 
-<<<<<<< HEAD
     for module in module_map:
         sklearn_module__all__ = list_submodules("sklearn." + module_map[module])
         sklearnex_module__all__ = list_submodules("sklearnex." + module)
@@ -241,7 +229,8 @@
                 del patched[module]
 
     assert patched == {}, f"{patched.keys()} were not properly patched"
-=======
+
+    
 @pytest.mark.parametrize("estimator", UNPATCHED_MODELS.keys())
 def test_is_patched_instance(estimator):
     patched = PATCHED_MODELS[estimator]
@@ -258,5 +247,4 @@
 def test_onedal_supported_member(name, member):
     patched = PATCHED_MODELS[name]
     sig = str(inspect.signature(getattr(patched, member)))
-    assert "(self, method_name, *data)" == sig
->>>>>>> 79b28ad2
+    assert "(self, method_name, *data)" == sig