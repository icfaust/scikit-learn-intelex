# ==============================================================================
# Copyright 2021 Intel Corporation
#
# Licensed under the Apache License, Version 2.0 (the "License");
# you may not use this file except in compliance with the License.
# You may obtain a copy of the License at
#
#     http://www.apache.org/licenses/LICENSE-2.0
#
# Unless required by applicable law or agreed to in writing, software
# distributed under the License is distributed on an "AS IS" BASIS,
# WITHOUT WARRANTIES OR CONDITIONS OF ANY KIND, either express or implied.
# See the License for the specific language governing permissions and
# limitations under the License.
# ==============================================================================


import importlib
import inspect
import logging
import os
import re
import sys
from inspect import signature

import numpy as np
import numpy.random as nprnd
import pytest
from sklearn.base import (
    BaseEstimator,
    ClassifierMixin,
    ClusterMixin,
    OutlierMixin,
    RegressorMixin,
    TransformerMixin,
)

from daal4py.sklearn._utils import sklearn_check_version
from onedal.tests.utils._dataframes_support import (
    _convert_to_dataframe,
    get_dataframes_and_queues,
)
from sklearnex import is_patched_instance
from sklearnex.dispatcher import _is_preview_enabled
from sklearnex.metrics import pairwise_distances, roc_auc_score
from sklearnex.tests._utils import (
    DTYPES,
    PATCHED_FUNCTIONS,
    PATCHED_MODELS,
    SPECIAL_INSTANCES,
    UNPATCHED_FUNCTIONS,
    UNPATCHED_MODELS,
    gen_dataset,
    gen_models_info,
)


@pytest.mark.parametrize("dtype", DTYPES)
<<<<<<< HEAD
@pytest.mark.parametrize(
    "dataframe, queue", get_dataframes_and_queues(dataframe_filter_="numpy,pandas")
)
=======
@pytest.mark.parametrize("dataframe, queue", get_dataframes_and_queues())
>>>>>>> 28e545d9
@pytest.mark.parametrize("metric", ["cosine", "correlation"])
def test_pairwise_distances_patching(caplog, dataframe, queue, dtype, metric):
    with caplog.at_level(logging.WARNING, logger="sklearnex"):
        if dtype == np.float16 and queue and not queue.sycl_device.has_aspect_fp16:
            pytest.skip("Hardware does not support fp16 SYCL testing")
        elif dtype == np.float64 and queue and not queue.sycl_device.has_aspect_fp64:
            pytest.skip("Hardware does not support fp64 SYCL testing")
        elif queue and queue.sycl_device.is_gpu:
            pytest.skip("pairwise_distances does not support GPU queues")

        rng = nprnd.default_rng()
<<<<<<< HEAD
        if dataframe == "pandas":
            X = _convert_to_dataframe(
                rng.random(size=1000).astype(dtype).reshape(1, -1),
                sycl_queue=queue,
                target_df=dataframe,
            )
        else:
            X = _convert_to_dataframe(
                rng.random(size=1000), sycl_queue=queue, target_df=dataframe, dtype=dtype
            ).reshape(1, -1)
=======
        X = _convert_to_dataframe(
            rng.random(size=1000).reshape(1, -1),
            sycl_queue=queue,
            target_df=dataframe,
            dtype=dtype,
        )
>>>>>>> 28e545d9

        _ = pairwise_distances(X, metric=metric)
    assert all(
        [
            "running accelerated version" in i.message
            or "fallback to original Scikit-learn" in i.message
            for i in caplog.records
        ]
    ), f"sklearnex patching issue in pairwise_distances with log: \n{caplog.text}"


@pytest.mark.parametrize(
    "dtype", [i for i in DTYPES if "32" in i.__name__ or "64" in i.__name__]
)
<<<<<<< HEAD
@pytest.mark.parametrize(
    "dataframe, queue", get_dataframes_and_queues(dataframe_filter_="numpy,pandas")
)
=======
@pytest.mark.parametrize("dataframe, queue", get_dataframes_and_queues())
>>>>>>> 28e545d9
def test_roc_auc_score_patching(caplog, dataframe, queue, dtype):
    if dtype in [np.uint32, np.uint64] and sys.platform == "win32":
        pytest.skip("Windows issue with unsigned ints")
    elif dtype == np.float64 and queue and not queue.sycl_device.has_aspect_fp64:
        pytest.skip("Hardware does not support fp64 SYCL testing")

    with caplog.at_level(logging.WARNING, logger="sklearnex"):
        rng = nprnd.default_rng()
        X = rng.integers(2, size=1000)
        y = rng.integers(2, size=1000)

        if dataframe == "pandas" and np.issubdtype(dtype, np.integer):
            X = X.astype(dtype)
            y = y.astype(dtype)

        X = _convert_to_dataframe(
            X,
            sycl_queue=queue,
            target_df=dataframe,
            dtype=dtype,
        )
        y = _convert_to_dataframe(
            y,
            sycl_queue=queue,
            target_df=dataframe,
            dtype=dtype,
        )

        _ = roc_auc_score(X, y)
    assert all(
        [
            "running accelerated version" in i.message
            or "fallback to original Scikit-learn" in i.message
            for i in caplog.records
        ]
    ), f"sklearnex patching issue in roc_auc_score with log: \n{caplog.text}"


@pytest.mark.parametrize("dtype", DTYPES)
<<<<<<< HEAD
@pytest.mark.parametrize(
    "dataframe, queue", get_dataframes_and_queues(dataframe_filter_="numpy,pandas")
)
=======
@pytest.mark.parametrize("dataframe, queue", get_dataframes_and_queues())
>>>>>>> 28e545d9
@pytest.mark.parametrize("estimator, method", gen_models_info(PATCHED_MODELS))
def test_standard_estimator_patching(caplog, dataframe, queue, dtype, estimator, method):
    with caplog.at_level(logging.WARNING, logger="sklearnex"):
        est = PATCHED_MODELS[estimator]()

        if queue:
            if dtype == np.float16 and not queue.sycl_device.has_aspect_fp16:
                pytest.skip("Hardware does not support fp16 SYCL testing")
            elif dtype == np.float64 and not queue.sycl_device.has_aspect_fp64:
                pytest.skip("Hardware does not support fp64 SYCL testing")
            elif queue.sycl_device.is_gpu and estimator in [
                "KMeans",
                "ElasticNet",
                "Lasso",
                "Ridge",
            ]:
                pytest.skip(f"{estimator} does not support GPU queues")

        if estimator == "TSNE" and method == "fit_transform":
            pytest.skip("TSNE.fit_transform is too slow for common testing")
        elif (
            estimator == "Ridge"
            and method in ["predict", "score"]
            and sys.platform == "win32"
            and dtype in [np.uint32, np.uint64]
        ):
            pytest.skip("Windows segmentation fault for Ridge.predict for unsigned ints")
        elif not hasattr(est, method):
            pytest.skip(f"sklearn available_if prevents testing {estimator}.{method}")

        X, y = gen_dataset(est, queue=queue, target_df=dataframe, dtype=dtype)
        est.fit(X, y)

        if method != "score":
            getattr(est, method)(X)
        else:
            est.score(X, y)
    assert all(
        [
            "running accelerated version" in i.message
            or "fallback to original Scikit-learn" in i.message
            for i in caplog.records
        ]
    ), f"sklearnex patching issue in {estimator}.{method} with log: \n{caplog.text}"


@pytest.mark.parametrize("dtype", DTYPES)
<<<<<<< HEAD
@pytest.mark.parametrize(
    "dataframe, queue", get_dataframes_and_queues(dataframe_filter_="numpy,pandas")
)
=======
@pytest.mark.parametrize("dataframe, queue", get_dataframes_and_queues())
>>>>>>> 28e545d9
@pytest.mark.parametrize("estimator, method", gen_models_info(SPECIAL_INSTANCES))
def test_special_estimator_patching(caplog, dataframe, queue, dtype, estimator, method):
    # prepare logging

    with caplog.at_level(logging.WARNING, logger="sklearnex"):
        est = SPECIAL_INSTANCES[estimator]

        # Its not possible to get the dpnp/dpctl arrays to be in the proper dtype
        if dtype == np.float16 and queue and not queue.sycl_device.has_aspect_fp16:
            pytest.skip("Hardware does not support fp16 SYCL testing")
        elif dtype == np.float64 and queue and not queue.sycl_device.has_aspect_fp64:
            pytest.skip("Hardware does not support fp64 SYCL testing")

        X, y = gen_dataset(est, queue=queue, target_df=dataframe, dtype=dtype)
        est.fit(X, y)

        if not hasattr(est, method):
            pytest.skip(f"sklearn available_if prevents testing {estimator}.{method}")
        if method != "score":
            getattr(est, method)(X)
        else:
            est.score(X, y)
    assert all(
        [
            "running accelerated version" in i.message
            or "fallback to original Scikit-learn" in i.message
            for i in caplog.records
        ]
    ), f"sklearnex patching issue in {estimator}.{method} with log: \n{caplog.text}"


@pytest.mark.parametrize("estimator", UNPATCHED_MODELS.keys())
def test_standard_estimator_signatures(estimator):
    est = PATCHED_MODELS[estimator]()
    unpatched_est = UNPATCHED_MODELS[estimator]()

    # all public sklearn methods should have signature matches in sklearnex

    unpatched_est_methods = [
        i
        for i in dir(unpatched_est)
        if not i.startswith("_") and not i.endswith("_") and hasattr(unpatched_est, i)
    ]
    for method in unpatched_est_methods:
        est_method = getattr(est, method)
        unpatched_est_method = getattr(unpatched_est, method)
        if callable(unpatched_est_method):
            regex = rf"(?:sklearn|daal4py)\S*{estimator}"  # needed due to differences in module structure
            patched_sig = re.sub(regex, estimator, str(signature(est_method)))
            unpatched_sig = re.sub(regex, estimator, str(signature(unpatched_est_method)))
            assert (
                patched_sig == unpatched_sig
            ), f"Signature of {estimator}.{method} does not match sklearn"


@pytest.mark.parametrize("estimator", UNPATCHED_MODELS.keys())
def test_standard_estimator_init_signatures(estimator):
    # Several estimators have additional parameters that are user-accessible
    # which are sklearnex-specific. They will fail and are removed from tests.
    # remove n_jobs due to estimator patching for sklearnex (known deviation)
    patched_sig = str(signature(PATCHED_MODELS[estimator].__init__))
    unpatched_sig = str(signature(UNPATCHED_MODELS[estimator].__init__))

    # Sklearnex allows for positional kwargs and n_jobs, when sklearn doesn't
    for kwarg in ["n_jobs=None", "*"]:
        patched_sig = patched_sig.replace(", " + kwarg, "")
        unpatched_sig = unpatched_sig.replace(", " + kwarg, "")

    # Special sklearnex-specific kwargs are removed from signatures here
    if estimator in [
        "RandomForestRegressor",
        "RandomForestClassifier",
        "ExtraTreesRegressor",
        "ExtraTreesClassifier",
    ]:
        for kwarg in ["min_bin_size=1", "max_bins=256"]:
            patched_sig = patched_sig.replace(", " + kwarg, "")

    assert (
        patched_sig == unpatched_sig
    ), f"Signature of {estimator}.__init__ does not match sklearn"


@pytest.mark.parametrize(
    "function",
    [
        i
        for i in UNPATCHED_FUNCTIONS.keys()
        if i not in ["train_test_split", "set_config", "config_context"]
    ],
)
def test_patched_function_signatures(function):
    # certain functions are dropped from the test
    # as they add functionality to the underlying sklearn function
    if not sklearn_check_version("1.1") and function == "_assert_all_finite":
        pytest.skip("Sklearn versioning not added to _assert_all_finite")
    func = PATCHED_FUNCTIONS[function]
    unpatched_func = UNPATCHED_FUNCTIONS[function]

    if callable(unpatched_func):
        assert str(signature(func)) == str(
            signature(unpatched_func)
        ), f"Signature of {func} does not match sklearn"


def test_patch_map_match():
    # This rule applies to functions and classes which are out of preview.
    # Items listed in a matching submodule's __all__ attribute should be
    # in get_patch_map. There should not be any missing or additional elements.

    def list_all_attr(string):
        try:
            modules = set(importlib.import_module(string).__all__)
        except ModuleNotFoundError:
            modules = set([None])
        return modules

    if _is_preview_enabled():
        pytest.skip("preview sklearnex has been activated")
    patched = {**PATCHED_MODELS, **PATCHED_FUNCTIONS}

    sklearnex__all__ = list_all_attr("sklearnex")
    sklearn__all__ = list_all_attr("sklearn")

    module_map = {i: i for i in sklearnex__all__.intersection(sklearn__all__)}

    # _assert_all_finite patches an internal sklearn function which isn't
    # exposed via __all__ in sklearn. It is a special case where this rule
    # is not applied (e.g. it is grandfathered in).
    del patched["_assert_all_finite"]

    # remove all scikit-learn-intelex-only estimators
    for i in patched.copy():
        if i not in UNPATCHED_MODELS and i not in UNPATCHED_FUNCTIONS:
            del patched[i]

    for module in module_map:
        sklearn_module__all__ = list_all_attr("sklearn." + module_map[module])
        sklearnex_module__all__ = list_all_attr("sklearnex." + module)
        intersect = sklearnex_module__all__.intersection(sklearn_module__all__)

        for i in intersect:
            if i:
                del patched[i]
            else:
                del patched[module]
    assert patched == {}, f"{patched.keys()} were not properly patched"


@pytest.mark.parametrize("estimator", UNPATCHED_MODELS.keys())
def test_is_patched_instance(estimator):
    patched = PATCHED_MODELS[estimator]
    unpatched = UNPATCHED_MODELS[estimator]
    assert is_patched_instance(patched), f"{patched} is a patched instance"
    assert not is_patched_instance(unpatched), f"{unpatched} is an unpatched instance"


@pytest.mark.parametrize("estimator", PATCHED_MODELS.keys())
def test_if_estimator_inherits_sklearn(estimator):
    est = PATCHED_MODELS[estimator]
    if estimator in UNPATCHED_MODELS:
        assert issubclass(
            est, UNPATCHED_MODELS[estimator]
        ), f"{estimator} does not inherit from the patched sklearn estimator"
    else:
        assert issubclass(est, BaseEstimator)
        assert any(
            [
                issubclass(est, i)
                for i in [
                    ClassifierMixin,
                    ClusterMixin,
                    OutlierMixin,
                    RegressorMixin,
                    TransformerMixin,
                ]
            ]
        ), f"{estimator} does not inherit a sklearn Mixin"


@pytest.mark.parametrize("estimator", UNPATCHED_MODELS.keys())
def test_docstring_patching_match(estimator):
    patched = PATCHED_MODELS[estimator]
    unpatched = UNPATCHED_MODELS[estimator]
    patched_docstrings = {
        i: getattr(patched, i).__doc__
        for i in dir(patched)
        if not i.startswith("_") and not i.endswith("_") and hasattr(patched, i)
    }
    unpatched_docstrings = {
        i: getattr(unpatched, i).__doc__
        for i in dir(unpatched)
        if not i.startswith("_") and not i.endswith("_") and hasattr(unpatched, i)
    }

    # check class docstring match if a docstring is available

    assert (patched.__doc__ is None) == (unpatched.__doc__ is None)

    # check class attribute docstrings

    for i in unpatched_docstrings:
        assert (patched_docstrings[i] is None) == (unpatched_docstrings[i] is None)


@pytest.mark.parametrize("member", ["_onedal_cpu_supported", "_onedal_gpu_supported"])
@pytest.mark.parametrize(
    "name",
    [i for i in PATCHED_MODELS.keys() if "sklearnex" in PATCHED_MODELS[i].__module__],
)
def test_onedal_supported_member(name, member):
    patched = PATCHED_MODELS[name]
    sig = str(inspect.signature(getattr(patched, member)))
    assert "(self, method_name, *data)" == sig<|MERGE_RESOLUTION|>--- conflicted
+++ resolved
@@ -56,13 +56,7 @@
 
 
 @pytest.mark.parametrize("dtype", DTYPES)
-<<<<<<< HEAD
-@pytest.mark.parametrize(
-    "dataframe, queue", get_dataframes_and_queues(dataframe_filter_="numpy,pandas")
-)
-=======
 @pytest.mark.parametrize("dataframe, queue", get_dataframes_and_queues())
->>>>>>> 28e545d9
 @pytest.mark.parametrize("metric", ["cosine", "correlation"])
 def test_pairwise_distances_patching(caplog, dataframe, queue, dtype, metric):
     with caplog.at_level(logging.WARNING, logger="sklearnex"):
@@ -74,7 +68,6 @@
             pytest.skip("pairwise_distances does not support GPU queues")
 
         rng = nprnd.default_rng()
-<<<<<<< HEAD
         if dataframe == "pandas":
             X = _convert_to_dataframe(
                 rng.random(size=1000).astype(dtype).reshape(1, -1),
@@ -85,14 +78,6 @@
             X = _convert_to_dataframe(
                 rng.random(size=1000), sycl_queue=queue, target_df=dataframe, dtype=dtype
             ).reshape(1, -1)
-=======
-        X = _convert_to_dataframe(
-            rng.random(size=1000).reshape(1, -1),
-            sycl_queue=queue,
-            target_df=dataframe,
-            dtype=dtype,
-        )
->>>>>>> 28e545d9
 
         _ = pairwise_distances(X, metric=metric)
     assert all(
@@ -107,13 +92,7 @@
 @pytest.mark.parametrize(
     "dtype", [i for i in DTYPES if "32" in i.__name__ or "64" in i.__name__]
 )
-<<<<<<< HEAD
-@pytest.mark.parametrize(
-    "dataframe, queue", get_dataframes_and_queues(dataframe_filter_="numpy,pandas")
-)
-=======
 @pytest.mark.parametrize("dataframe, queue", get_dataframes_and_queues())
->>>>>>> 28e545d9
 def test_roc_auc_score_patching(caplog, dataframe, queue, dtype):
     if dtype in [np.uint32, np.uint64] and sys.platform == "win32":
         pytest.skip("Windows issue with unsigned ints")
@@ -153,13 +132,7 @@
 
 
 @pytest.mark.parametrize("dtype", DTYPES)
-<<<<<<< HEAD
-@pytest.mark.parametrize(
-    "dataframe, queue", get_dataframes_and_queues(dataframe_filter_="numpy,pandas")
-)
-=======
 @pytest.mark.parametrize("dataframe, queue", get_dataframes_and_queues())
->>>>>>> 28e545d9
 @pytest.mark.parametrize("estimator, method", gen_models_info(PATCHED_MODELS))
 def test_standard_estimator_patching(caplog, dataframe, queue, dtype, estimator, method):
     with caplog.at_level(logging.WARNING, logger="sklearnex"):
@@ -207,13 +180,7 @@
 
 
 @pytest.mark.parametrize("dtype", DTYPES)
-<<<<<<< HEAD
-@pytest.mark.parametrize(
-    "dataframe, queue", get_dataframes_and_queues(dataframe_filter_="numpy,pandas")
-)
-=======
 @pytest.mark.parametrize("dataframe, queue", get_dataframes_and_queues())
->>>>>>> 28e545d9
 @pytest.mark.parametrize("estimator, method", gen_models_info(SPECIAL_INSTANCES))
 def test_special_estimator_patching(caplog, dataframe, queue, dtype, estimator, method):
     # prepare logging
