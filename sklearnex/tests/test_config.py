# ==============================================================================
# Copyright 2021 Intel Corporation
#
# Licensed under the Apache License, Version 2.0 (the "License");
# you may not use this file except in compliance with the License.
# You may obtain a copy of the License at
#
#     http://www.apache.org/licenses/LICENSE-2.0
#
# Unless required by applicable law or agreed to in writing, software
# distributed under the License is distributed on an "AS IS" BASIS,
# WITHOUT WARRANTIES OR CONDITIONS OF ANY KIND, either express or implied.
# See the License for the specific language governing permissions and
# limitations under the License.
# ==============================================================================

import logging

import numpy as np
import pytest
import sklearn

import onedal
import sklearnex
from onedal.tests.utils._device_selection import is_sycl_device_available


def test_get_config_contains_sklearn_params():
    skex_config = sklearnex.get_config()
    sk_config = sklearn.get_config()

    assert all(value in skex_config.keys() for value in sk_config.keys())


def test_set_config_works():
    """Test validates that the config settings were applied correctly by
    set_config.
    """
    # This retrieves the current configuration settings
    # from sklearnex to restore them later.
    default_config = sklearnex.get_config()

    # These variables define the new configuration settings
    # that will be tested.
    assume_finite = True
    target_offload = "cpu:0"
    allow_fallback_to_host = True
    allow_sklearn_after_onedal = False

    sklearnex.set_config(
        assume_finite=assume_finite,
        target_offload=target_offload,
        allow_fallback_to_host=allow_fallback_to_host,
        allow_sklearn_after_onedal=allow_sklearn_after_onedal,
    )

    config = sklearnex.get_config()
    onedal_config = onedal._config._get_config()
    # Any assert in test_set_config_works will leave the default config in place.
    # This is an undesired behavior. Using a try finally statement will guarantee
    # the use of set_config in the case of a failure.
    try:
        # These assertions check if the configuration was set correctly.
        # If any assertion fails, it will raise an error.
        assert config["target_offload"] == target_offload
        assert config["allow_fallback_to_host"] == allow_fallback_to_host
        assert config["allow_sklearn_after_onedal"] == allow_sklearn_after_onedal
        assert config["assume_finite"] == assume_finite
        assert onedal_config["target_offload"] == target_offload
        assert onedal_config["allow_fallback_to_host"] == allow_fallback_to_host
    finally:
        # This ensures that the original configuration is restored, regardless of
        # whether the assertions pass or fail.
        sklearnex.set_config(**default_config)


def test_config_context_works():
    """Test validates that the config settings were applied correctly
    by config context manager.
    """
    from sklearnex import config_context, get_config

    default_config = get_config()
    onedal_default_config = onedal._config._get_config()

    # These variables define the new configuration settings
    # that will be tested.
    assume_finite = True
    target_offload = "cpu:0"
    allow_fallback_to_host = True
    allow_sklearn_after_onedal = False

    # Nested context manager applies the new configuration settings.
    # Each config_context temporarily sets a specific configuration,
    # allowing for a clean and isolated testing environment.
    with config_context(assume_finite=assume_finite):
        with config_context(target_offload=target_offload):
            with config_context(allow_fallback_to_host=allow_fallback_to_host):
                with config_context(
                    allow_sklearn_after_onedal=allow_sklearn_after_onedal
                ):
                    config = sklearnex.get_config()
                    onedal_config = onedal._config._get_config()

    assert config["target_offload"] == target_offload
    assert config["allow_fallback_to_host"] == allow_fallback_to_host
    assert config["allow_sklearn_after_onedal"] == allow_sklearn_after_onedal
    assert config["assume_finite"] == assume_finite
    assert onedal_config["target_offload"] == target_offload
    assert onedal_config["allow_fallback_to_host"] == allow_fallback_to_host

    # Check that out of the config context manager default settings are
    # remaining.
    default_config_after_cc = get_config()
    onedal_default_config_after_cc = onedal._config._get_config()
    for param in [
        "target_offload",
        "allow_fallback_to_host",
        "allow_sklearn_after_onedal",
        "assume_finite",
    ]:
        assert default_config_after_cc[param] == default_config[param]

    for param in [
        "target_offload",
        "allow_fallback_to_host",
    ]:
        assert onedal_default_config_after_cc[param] == onedal_default_config[param]


@pytest.mark.skipif(
<<<<<<< HEAD
    not is_sycl_device_available(["gpu"]), reason="Requires a gpu for fallback testing"
=======
    onedal._default_backend.is_dpc, reason="requires host default backend"
)
@pytest.mark.parametrize("target", ["auto", "cpu", "cpu:0", "gpu", 3])
def test_host_backend_target_offload(target):
    from sklearnex.neighbors import NearestNeighbors

    err_msg = (
        r"device use via \`target_offload\` is only supported with the DPC\+\+ backend"
    )

    est = NearestNeighbors()
    if target != "auto":
        with pytest.raises(ValueError, match=err_msg):
            with sklearnex.config_context(target_offload=target):
                est.fit(np.eye(5, 8))
    else:
        with sklearnex.config_context(target_offload=target):
            est.fit(np.eye(5, 8))


@pytest.mark.skipif(
    not is_dpctl_device_available(["gpu"]), reason="Requires a gpu for fallback testing"
>>>>>>> 66325239
)
def test_fallback_to_host(caplog):
    # force a fallback to cpu with direct use of dispatch and PatchingConditionsChain
    # it should complete with allow_fallback_to_host. The queue should be preserved
    # and properly used in the second round on gpu
    from onedal.utils import _sycl_queue_manager as QM
    from sklearnex._device_offload import dispatch
    from sklearnex._utils import PatchingConditionsChain

    class _Estimator:
        def _onedal_gpu_supported(self, method_name, *data):
            patching_status = PatchingConditionsChain("")
            patching_status.and_condition(data[0] == "gpu", "")
            return patching_status

        def _onedal_cpu_supported(self, method_name, *data):
            patching_status = PatchingConditionsChain("")
            return patching_status

        def _onedal_test(self, *args, queue=None):
            if args[0] == "cpu":
                assert (
                    queue is None
                    and QM.__global_queue == QM.__fallback_queue
                    and QM.get_global_queue() is None
                )
            elif args[0] == "gpu":
                assert queue is not None and QM.get_global_queue() is not None

    start = 0
    est = _Estimator()

    # set a queue which should persist
    with (
        caplog.at_level(logging.DEBUG, logger="sklearnex"),
        sklearnex.config_context(target_offload="gpu"),
    ):
        # True == with cpu (eventually), False == with gpu
        for fallback in [True, False]:
            with sklearnex.config_context(allow_fallback_to_host=fallback):
                dispatch(
                    est,
                    "test",
                    {"onedal": est._onedal_test, "sklearn": None},
                    "cpu" if fallback else "gpu",
                )

            # verify that the target_offload has not changed
            assert sklearnex.get_config()["target_offload"] == "gpu"
            assert (
                f": running accelerated version on {'CPU' if fallback else 'GPU'}"
                in caplog.messages[start:]
            )
            start = len(caplog.messages)<|MERGE_RESOLUTION|>--- conflicted
+++ resolved
@@ -129,9 +129,6 @@
 
 
 @pytest.mark.skipif(
-<<<<<<< HEAD
-    not is_sycl_device_available(["gpu"]), reason="Requires a gpu for fallback testing"
-=======
     onedal._default_backend.is_dpc, reason="requires host default backend"
 )
 @pytest.mark.parametrize("target", ["auto", "cpu", "cpu:0", "gpu", 3])
@@ -154,8 +151,6 @@
 
 @pytest.mark.skipif(
     not is_dpctl_device_available(["gpu"]), reason="Requires a gpu for fallback testing"
->>>>>>> 66325239
-)
 def test_fallback_to_host(caplog):
     # force a fallback to cpu with direct use of dispatch and PatchingConditionsChain
     # it should complete with allow_fallback_to_host. The queue should be preserved
