# ==============================================================================
# Copyright 2021 Intel Corporation
#
# Licensed under the Apache License, Version 2.0 (the "License");
# you may not use this file except in compliance with the License.
# You may obtain a copy of the License at
#
#     http://www.apache.org/licenses/LICENSE-2.0
#
# Unless required by applicable law or agreed to in writing, software
# distributed under the License is distributed on an "AS IS" BASIS,
# WITHOUT WARRANTIES OR CONDITIONS OF ANY KIND, either express or implied.
# See the License for the specific language governing permissions and
# limitations under the License.
# ==============================================================================

import numbers
import warnings
from abc import ABC
from collections.abc import Iterable

import numpy as np
from scipy import sparse as sp
from sklearn.base import BaseEstimator, clone
from sklearn.ensemble import ExtraTreesClassifier as _sklearn_ExtraTreesClassifier
from sklearn.ensemble import ExtraTreesRegressor as _sklearn_ExtraTreesRegressor
from sklearn.ensemble import RandomForestClassifier as _sklearn_RandomForestClassifier
from sklearn.ensemble import RandomForestRegressor as _sklearn_RandomForestRegressor
from sklearn.ensemble._forest import ForestClassifier as _sklearn_ForestClassifier
from sklearn.ensemble._forest import ForestRegressor as _sklearn_ForestRegressor
from sklearn.ensemble._forest import _get_n_samples_bootstrap
from sklearn.exceptions import DataConversionWarning
from sklearn.metrics import accuracy_score, r2_score
from sklearn.tree import (
    DecisionTreeClassifier,
    DecisionTreeRegressor,
    ExtraTreeClassifier,
    ExtraTreeRegressor,
)
from sklearn.tree._tree import Tree
from sklearn.utils import check_random_state, deprecated
from sklearn.utils.validation import (
    _check_sample_weight,
    check_array,
    check_is_fitted,
    check_X_y,
)

from daal4py.sklearn._n_jobs_support import control_n_jobs
from daal4py.sklearn._utils import (
    check_tree_nodes,
    daal_check_version,
    sklearn_check_version,
)
from onedal._device_offload import support_input_format
from onedal.ensemble import ExtraTreesClassifier as onedal_ExtraTreesClassifier
from onedal.ensemble import ExtraTreesRegressor as onedal_ExtraTreesRegressor
from onedal.ensemble import RandomForestClassifier as onedal_RandomForestClassifier
from onedal.ensemble import RandomForestRegressor as onedal_RandomForestRegressor
from onedal.primitives import get_tree_state_cls, get_tree_state_reg
from onedal.utils.validation import _num_features, _num_samples
from sklearnex._utils import register_hyperparameters

from .._config import get_config
from .._device_offload import dispatch, wrap_output_data
from .._utils import PatchingConditionsChain
from ..base import oneDALEstimator
from ..utils._array_api import get_namespace
from ..utils.validation import check_n_features, validate_data

if sklearn_check_version("1.2"):
    from sklearn.utils._param_validation import Interval
if sklearn_check_version("1.4"):
    from daal4py.sklearn.utils import _assert_all_finite


class BaseForest(oneDALEstimator, ABC):
    _onedal_factory = None

    def _onedal_fit(self, X, y, sample_weight=None, queue=None):
        use_raw_input = get_config().get("use_raw_input", False) is True
        xp, _ = get_namespace(X)
        if not use_raw_input:
            X, y = validate_data(
                self,
                X,
                y,
                multi_output=True,
                accept_sparse=False,
                dtype=[xp.float64, xp.float32],
                ensure_all_finite=False,
                ensure_2d=True,
            )

            if sample_weight is not None:
                sample_weight = _check_sample_weight(sample_weight, X)

        if y.ndim == 2 and y.shape[1] == 1:
            warnings.warn(
                "A column-vector y was passed when a 1d array was"
                " expected. Please change the shape of y to "
                "(n_samples,), for example using ravel().",
                DataConversionWarning,
                stacklevel=2,
            )

        if y.ndim == 1:
            y = xp.reshape(y, (-1, 1))

        self._n_samples, self.n_outputs_ = y.shape

        if not use_raw_input:
            y, expanded_class_weight = self._validate_y_class_weight(y)

            if expanded_class_weight is not None:
                if sample_weight is not None:
                    sample_weight = sample_weight * expanded_class_weight
                else:
                    sample_weight = expanded_class_weight
            if sample_weight is not None:
                sample_weight = [sample_weight]
        else:
            # try catch needed for raw_inputs + array_api data where unlike
            # numpy the way to yield unique values is via `unique_values`
            # This should be removed when refactored for gpu zero-copy
            try:
                self.classes_ = xp.unique(y)
            except AttributeError:
                self.classes_ = xp.unique_values(y)
            self.n_classes_ = len(self.classes_)
        self.n_features_in_ = X.shape[1]

        if not self.bootstrap and self.max_samples is not None:
            raise ValueError(
                "`max_sample` cannot be set if `bootstrap=False`. "
                "Either switch to `bootstrap=True` or set "
                "`max_sample=None`."
            )
        elif self.bootstrap:
            n_samples_bootstrap = _get_n_samples_bootstrap(
                n_samples=X.shape[0], max_samples=self.max_samples
            )
        else:
            n_samples_bootstrap = None

        self._n_samples_bootstrap = n_samples_bootstrap

        self._validate_estimator()

        if not self.bootstrap and self.oob_score:
            raise ValueError("Out of bag estimation only available if bootstrap=True")

        rs = check_random_state(self.random_state)
        seed = rs.randint(0, xp.iinfo("i").max)

        onedal_params = {
            "n_estimators": self.n_estimators,
            "criterion": self.criterion,
            "max_depth": self.max_depth,
            "min_samples_split": self.min_samples_split,
            "min_samples_leaf": self.min_samples_leaf,
            "min_weight_fraction_leaf": self.min_weight_fraction_leaf,
            "max_features": self._to_absolute_max_features(
                self.max_features, self.n_features_in_, xp
            ),
            "max_leaf_nodes": self.max_leaf_nodes,
            "min_impurity_decrease": self.min_impurity_decrease,
            "bootstrap": self.bootstrap,
            "oob_score": self.oob_score,
            "n_jobs": self.n_jobs,
            "random_state": seed,
            "verbose": self.verbose,
            "warm_start": self.warm_start,
            "error_metric_mode": self._err if self.oob_score else "none",
            "variable_importance_mode": "mdi",
            "class_weight": self.class_weight,
            "max_bins": self.max_bins,
            "min_bin_size": self.min_bin_size,
            "max_samples": self.max_samples,
        }

        onedal_params["min_impurity_split"] = None

        # Lazy evaluation of estimators_
        self._cached_estimators_ = None

        # Compute
        self._onedal_estimator = self._onedal_factory(**onedal_params)
        self._onedal_estimator.fit(X, xp.reshape(y, (-1,)), sample_weight, queue=queue)

        self._save_attributes(xp)

        # Decapsulate classes_ attributes
        if hasattr(self, "classes_") and self.n_outputs_ == 1:
            self.n_classes_ = (
                self.n_classes_[0]
                if isinstance(self.n_classes_, Iterable)
                else self.n_classes_
            )
            self.classes_ = (
                self.classes_[0]
                if isinstance(self.classes_[0], Iterable)
                else self.classes_
            )

        return self

    def _save_attributes(self, xp):
        if self.oob_score:
            self.oob_score_ = self._onedal_estimator.oob_score_
            if hasattr(self._onedal_estimator, "oob_prediction_"):
                self.oob_prediction_ = self._onedal_estimator.oob_prediction_
                if xp.any(self.oob_prediction_ == 0):
                    warnings.warn(
                        "Some inputs do not have OOB scores. This probably means "
                        "too few trees were used to compute any reliable OOB "
                        "estimates.",
                        UserWarning,
                    )

            if hasattr(self._onedal_estimator, "oob_decision_function_"):
                self.oob_decision_function_ = (
                    self._onedal_estimator.oob_decision_function_
                )
                if xp.any(self.oob_decision_function_ == 0):
                    warnings.warn(
                        "Some inputs do not have OOB scores. This probably means "
                        "too few trees were used to compute any reliable OOB "
                        "estimates.",
                        UserWarning,
                    )

        if self.bootstrap:
            self._n_samples_bootstrap = max(
                round(
                    self._onedal_estimator.observations_per_tree_fraction
                    * self._n_samples
                ),
                1,
            )
        else:
            self._n_samples_bootstrap = None
        self._validate_estimator()
        return self

    def _to_absolute_max_features(self, max_features, n_features, xp=None):
        if max_features is None:
            return n_features
        if isinstance(max_features, str):
            if max_features == "auto":
                if not sklearn_check_version("1.3"):
                    if sklearn_check_version("1.1"):
                        warnings.warn(
                            "`max_features='auto'` has been deprecated in 1.1 "
                            "and will be removed in 1.3. To keep the past behaviour, "
                            "explicitly set `max_features=1.0` or remove this "
                            "parameter as it is also the default value for "
                            "RandomForestRegressors and ExtraTreesRegressors.",
                            FutureWarning,
                        )
                    return (
                        max(1, int(xp.sqrt(n_features)))
                        if isinstance(self, ForestClassifier)
                        else n_features
                    )
            if max_features == "sqrt":
                return max(1, int(xp.sqrt(n_features)))
            if max_features == "log2":
                return max(1, int(xp.log2(n_features)))
            allowed_string_values = (
                '"sqrt" or "log2"'
                if sklearn_check_version("1.3")
                else '"auto", "sqrt" or "log2"'
            )
            raise ValueError(
                "Invalid value for max_features. Allowed string "
                f"values are {allowed_string_values}."
            )

        if isinstance(max_features, (numbers.Integral, np.integer)):
            return max_features
        if max_features > 0.0:
            return max(1, int(max_features * n_features))
        return 0

    def _check_parameters(self):
        if isinstance(self.min_samples_leaf, numbers.Integral):
            if not 1 <= self.min_samples_leaf:
                raise ValueError(
                    "min_samples_leaf must be at least 1 "
                    "or in (0, 0.5], got %s" % self.min_samples_leaf
                )
        else:  # float
            if not 0.0 < self.min_samples_leaf <= 0.5:
                raise ValueError(
                    "min_samples_leaf must be at least 1 "
                    "or in (0, 0.5], got %s" % self.min_samples_leaf
                )
        if isinstance(self.min_samples_split, numbers.Integral):
            if not 2 <= self.min_samples_split:
                raise ValueError(
                    "min_samples_split must be an integer "
                    "greater than 1 or a float in (0.0, 1.0]; "
                    "got the integer %s" % self.min_samples_split
                )
        else:  # float
            if not 0.0 < self.min_samples_split <= 1.0:
                raise ValueError(
                    "min_samples_split must be an integer "
                    "greater than 1 or a float in (0.0, 1.0]; "
                    "got the float %s" % self.min_samples_split
                )
        if not 0 <= self.min_weight_fraction_leaf <= 0.5:
            raise ValueError("min_weight_fraction_leaf must in [0, 0.5]")
        if hasattr(self, "min_impurity_split"):
            warnings.warn(
                "The min_impurity_split parameter is deprecated. "
                "Its default value has changed from 1e-7 to 0 in "
                "version 0.23, and it will be removed in 0.25. "
                "Use the min_impurity_decrease parameter instead.",
                FutureWarning,
            )

            if getattr(self, "min_impurity_split") < 0.0:
                raise ValueError(
                    "min_impurity_split must be greater than " "or equal to 0"
                )
        if self.min_impurity_decrease < 0.0:
            raise ValueError(
                "min_impurity_decrease must be greater than " "or equal to 0"
            )
        if self.max_leaf_nodes is not None:
            if not isinstance(self.max_leaf_nodes, numbers.Integral):
                raise ValueError(
                    "max_leaf_nodes must be integral number but was "
                    "%r" % self.max_leaf_nodes
                )
            if self.max_leaf_nodes < 2:
                raise ValueError(
                    ("max_leaf_nodes {0} must be either None " "or larger than 1").format(
                        self.max_leaf_nodes
                    )
                )
        if isinstance(self.max_bins, numbers.Integral):
            if not 2 <= self.max_bins:
                raise ValueError("max_bins must be at least 2, got %s" % self.max_bins)
        else:
            raise ValueError(
                "max_bins must be integral number but was " "%r" % self.max_bins
            )
        if isinstance(self.min_bin_size, numbers.Integral):
            if not 1 <= self.min_bin_size:
                raise ValueError(
                    "min_bin_size must be at least 1, got %s" % self.min_bin_size
                )
        else:
            raise ValueError(
                "min_bin_size must be integral number but was " "%r" % self.min_bin_size
            )

    @property
    def estimators_(self):
        if hasattr(self, "_cached_estimators_"):
            if self._cached_estimators_ is None:
                self._estimators_()
            return self._cached_estimators_
        else:
            raise AttributeError(
                f"'{self.__class__.__name__}' object has no attribute 'estimators_'"
            )

    @estimators_.setter
    def estimators_(self, estimators):
        # Needed to allow for proper sklearn operation in fallback mode
        self._cached_estimators_ = estimators

    def _estimators_(self):
        """This attribute provides lazy creation of scikit-learn conformant
        Decision Trees used for analysis in such as 'apply'. This will stay
        array_api non-conformant as this is inherently creating sklearn
        objects which are not array_api conformant"""
        # _estimators_ should only be called if _onedal_estimator exists
        check_is_fitted(self, "_onedal_estimator")
        if hasattr(self, "n_classes_"):
            n_classes_ = (
                self.n_classes_
                if isinstance(self.n_classes_, int)
                else self.n_classes_[0]
            )
        else:
            n_classes_ = 1

        # convert model to estimators
        params = {
            "criterion": self._onedal_estimator.criterion,
            "max_depth": self._onedal_estimator.max_depth,
            "min_samples_split": self._onedal_estimator.min_samples_split,
            "min_samples_leaf": self._onedal_estimator.min_samples_leaf,
            "min_weight_fraction_leaf": self._onedal_estimator.min_weight_fraction_leaf,
            "max_features": self._onedal_estimator.max_features,
            "max_leaf_nodes": self._onedal_estimator.max_leaf_nodes,
            "min_impurity_decrease": self._onedal_estimator.min_impurity_decrease,
            "random_state": None,
        }
        est = self.estimator.__class__(**params)
        # we need to set est.tree_ field with Trees constructed from
        # oneAPI Data Analytics Library solution
        estimators_ = []

        random_state_checked = check_random_state(self.random_state)

        for i in range(self._onedal_estimator.n_estimators):
            est_i = clone(est)
            est_i.set_params(
                random_state=random_state_checked.randint(np.iinfo(np.int32).max)
            )
            est_i.n_features_in_ = self.n_features_in_
            est_i.n_outputs_ = self.n_outputs_
            est_i.n_classes_ = n_classes_
            tree_i_state_class = self._get_tree_state(
                self._onedal_estimator._onedal_model, i, n_classes_
            )
            tree_i_state_dict = {
                "max_depth": tree_i_state_class.max_depth,
                "node_count": tree_i_state_class.node_count,
                "nodes": check_tree_nodes(tree_i_state_class.node_ar),
                "values": tree_i_state_class.value_ar,
            }
            # Note: only on host.
            est_i.tree_ = Tree(
                self.n_features_in_,
                np.array([n_classes_], dtype=np.intp),
                self.n_outputs_,
            )
            est_i.tree_.__setstate__(tree_i_state_dict)
            estimators_.append(est_i)

        self._cached_estimators_ = estimators_

    if not sklearn_check_version("1.2"):

        @property
        def base_estimator(self):
            return self.estimator

        @base_estimator.setter
        def base_estimator(self, estimator):
            self.estimator = estimator


class ForestClassifier(BaseForest, _sklearn_ForestClassifier):
    # Surprisingly, even though scikit-learn warns against using
    # their ForestClassifier directly, it actually has a more stable
    # API than the user-facing objects (over time). If they change it
    # significantly at some point then this may need to be versioned.

    _err = "out_of_bag_error_accuracy|out_of_bag_error_decision_function"
    _get_tree_state = staticmethod(get_tree_state_cls)

    def __init__(
        self,
        estimator,
        n_estimators=100,
        *,
        estimator_params=tuple(),
        bootstrap=False,
        oob_score=False,
        n_jobs=None,
        random_state=None,
        verbose=0,
        warm_start=False,
        class_weight=None,
        max_samples=None,
    ):
        super().__init__(
            estimator,
            n_estimators=n_estimators,
            estimator_params=estimator_params,
            bootstrap=bootstrap,
            oob_score=oob_score,
            n_jobs=n_jobs,
            random_state=random_state,
            verbose=verbose,
            warm_start=warm_start,
            class_weight=class_weight,
            max_samples=max_samples,
        )

        # The estimator is checked against the class attribute for conformance.
        # This should only trigger if the user uses this class directly.
        if self.estimator.__class__ == DecisionTreeClassifier and not issubclass(
            self._onedal_factory, onedal_RandomForestClassifier
        ):
            self._onedal_factory = onedal_RandomForestClassifier
        elif self.estimator.__class__ == ExtraTreeClassifier and not issubclass(
            self._onedal_factory, onedal_ExtraTreesClassifier
        ):
            self._onedal_factory = onedal_ExtraTreesClassifier

        if self._onedal_factory is None:
            raise TypeError(f" oneDAL estimator has not been set.")

    decision_path = support_input_format(_sklearn_ForestClassifier.decision_path)
    apply = support_input_format(_sklearn_ForestClassifier.apply)

    def _estimators_(self):
        super()._estimators_()
        for est in self._cached_estimators_:
            est.classes_ = self.classes_

    def fit(self, X, y, sample_weight=None):
        dispatch(
            self,
            "fit",
            {
                "onedal": self.__class__._onedal_fit,
                "sklearn": _sklearn_ForestClassifier.fit,
            },
            X,
            y,
            sample_weight,
        )
        return self

    def _onedal_fit_ready(self, patching_status, X, y, sample_weight):
        xp, _ = get_namespace(X)
        if sklearn_check_version("1.2"):
            self._validate_params()
        else:
            self._check_parameters()

        patching_status.and_conditions(
            [
                (
                    self.oob_score
                    and daal_check_version((2021, "P", 500))
                    or not self.oob_score,
                    "OOB score is only supported starting from 2021.5 version of oneDAL.",
                ),
                (self.warm_start is False, "Warm start is not supported."),
                (
                    self.criterion == "gini",
                    f"'{self.criterion}' criterion is not supported. "
                    "Only 'gini' criterion is supported.",
                ),
                (
                    self.ccp_alpha == 0.0,
                    f"Non-zero 'ccp_alpha' ({self.ccp_alpha}) is not supported.",
                ),
                (not sp.issparse(X), "X is sparse. Sparse input is not supported."),
                (
                    self.n_estimators <= 6024,
                    "More than 6024 estimators is not supported.",
                ),
            ]
        )

        if self.bootstrap:
            patching_status.and_conditions(
                [
                    (
                        self.class_weight != "balanced_subsample",
                        "'balanced_subsample' for class_weight is not supported",
                    )
                ]
            )

        if patching_status.get_status() and sklearn_check_version("1.4"):
            try:
                assert_all_finite(X)
                input_is_finite = True
            except ValueError:
                input_is_finite = False
            patching_status.and_conditions(
                [
                    (input_is_finite, "Non-finite input is not supported."),
                    (
                        self.monotonic_cst is None,
                        "Monotonicity constraints are not supported.",
                    ),
                ]
            )

        if patching_status.get_status():

            if sklearn_check_version("1.6"):
                X, y = check_X_y(
                    X,
                    y,
                    multi_output=True,
                    accept_sparse=True,
                    dtype=[np.float64, np.float32],
                    ensure_all_finite=False,
                )
            else:
                X, y = check_X_y(
                    X,
                    y,
                    multi_output=True,
                    accept_sparse=True,
                    dtype=[np.float64, np.float32],
                    force_all_finite=False,
                )

            if y.ndim == 2 and y.shape[1] == 1:
                warnings.warn(
                    "A column-vector y was passed when a 1d array was"
                    " expected. Please change the shape of y to "
                    "(n_samples,), for example using ravel().",
                    DataConversionWarning,
                    stacklevel=2,
                )

            if y.ndim == 1:
                y = np.reshape(y, (-1, 1))

            self.n_outputs_ = y.shape[1]

            patching_status.and_conditions(
                [
                    (
                        _num_features(y, fallback_1d=True) == 1,
                        f"Number of outputs is not 1.",
                    ),
                    (
                        y.dtype in [xp.float32, xp.float64, xp.int32, xp.int64],
                        f"Datatype ({y.dtype}) for y is not supported.",
                    ),
                ]
            )
            # TODO: Fix to support integers as input

<<<<<<< HEAD
=======
            if self.n_outputs_ == 1:
                xp, is_array_api_compliant = get_namespace(y)
                sety = xp.unique_values(y) if is_array_api_compliant else np.unique(y)
                num_classes = sety.shape[0]
                patching_status.and_conditions(
                    [
                        (
                            num_classes >= 2,
                            "Number of classes must be at least 2.",
                        ),
                    ]
                )

            _get_n_samples_bootstrap(n_samples=X.shape[0], max_samples=self.max_samples)

            if not self.bootstrap and self.max_samples is not None:
                raise ValueError(
                    "`max_sample` cannot be set if `bootstrap=False`. "
                    "Either switch to `bootstrap=True` or set "
                    "`max_sample=None`."
                )

>>>>>>> e99e2bff
            if (
                patching_status.get_status()
                and (self.random_state is not None)
                and (not daal_check_version((2024, "P", 0)))
            ):
                warnings.warn(
                    "Setting 'random_state' value is not supported. "
                    "State set by oneDAL to default value (777).",
                    RuntimeWarning,
                )

        return patching_status

    @wrap_output_data
    def predict(self, X):
        check_is_fitted(self)
        return dispatch(
            self,
            "predict",
            {
                "onedal": self.__class__._onedal_predict,
                "sklearn": _sklearn_ForestClassifier.predict,
            },
            X,
        )

    @wrap_output_data
    def predict_proba(self, X):
        check_is_fitted(self)
        return dispatch(
            self,
            "predict_proba",
            {
                "onedal": self.__class__._onedal_predict_proba,
                "sklearn": _sklearn_ForestClassifier.predict_proba,
            },
            X,
        )

    def predict_log_proba(self, X):
        xp, _ = get_namespace(X)
        proba = self.predict_proba(X)

        if self.n_outputs_ == 1:
            return xp.log(proba)

        else:
            for k in range(self.n_outputs_):
                proba[k] = xp.log(proba[k])

            return proba

    @wrap_output_data
    def score(self, X, y, sample_weight=None):
        check_is_fitted(self)
        return dispatch(
            self,
            "score",
            {
                "onedal": self.__class__._onedal_score,
                "sklearn": _sklearn_ForestClassifier.score,
            },
            X,
            y,
            sample_weight=sample_weight,
        )

    fit.__doc__ = _sklearn_ForestClassifier.fit.__doc__
    predict.__doc__ = _sklearn_ForestClassifier.predict.__doc__
    predict_proba.__doc__ = _sklearn_ForestClassifier.predict_proba.__doc__
    predict_log_proba.__doc__ = _sklearn_ForestClassifier.predict_log_proba.__doc__
    score.__doc__ = _sklearn_ForestClassifier.score.__doc__

    def _onedal_cpu_supported(self, method_name, *data):
        class_name = self.__class__.__name__
        patching_status = PatchingConditionsChain(
            f"sklearn.ensemble.{class_name}.{method_name}"
        )

        if method_name == "fit":
            patching_status = self._onedal_fit_ready(patching_status, *data)

            patching_status.and_conditions(
                [
                    (
                        daal_check_version((2023, "P", 200))
                        or self.estimator.__class__ == DecisionTreeClassifier,
                        "ExtraTrees only supported starting from oneDAL version 2023.2",
                    ),
                    (
                        not sp.issparse(data[2]),
                        "sample_weight is sparse. " "Sparse input is not supported.",
                    ),
                ]
            )

        elif method_name in ["predict", "predict_proba", "score"]:
            X = data[0]

            patching_status.and_conditions(
                [
                    (hasattr(self, "_onedal_estimator"), "oneDAL model was not trained."),
                    (not sp.issparse(X), "X is sparse. Sparse input is not supported."),
                    (self.warm_start is False, "Warm start is not supported."),
                    (
                        daal_check_version((2023, "P", 100))
                        or self.estimator.__class__ == DecisionTreeClassifier,
                        "ExtraTrees only supported starting from oneDAL version 2023.2",
                    ),
                ]
            )

            if method_name == "predict_proba":
                patching_status.and_conditions(
                    [
                        (
                            daal_check_version((2021, "P", 400)),
                            "oneDAL version is lower than 2021.4.",
                        )
                    ]
                )

            if hasattr(self, "n_outputs_"):
                patching_status.and_conditions(
                    [
                        (
                            self.n_outputs_ == 1,
                            f"Number of outputs ({self.n_outputs_}) is not 1.",
                        ),
                    ]
                )

        else:
            raise RuntimeError(
                f"Unknown method {method_name} in {self.__class__.__name__}"
            )

        return patching_status

    def _onedal_gpu_supported(self, method_name, *data):
        class_name = self.__class__.__name__
        patching_status = PatchingConditionsChain(
            f"sklearn.ensemble.{class_name}.{method_name}"
        )

        if method_name == "fit":
            patching_status = self._onedal_fit_ready(patching_status, *data)

            patching_status.and_conditions(
                [
                    (
                        daal_check_version((2023, "P", 100))
                        or self.estimator.__class__ == DecisionTreeClassifier,
                        "ExtraTrees only supported starting from oneDAL version 2023.1",
                    ),
                    (
                        not self.oob_score,
                        "oob_scores using r2 or accuracy not implemented.",
                    ),
                    (data[2] is None, "sample_weight is not supported."),
                ]
            )

        elif method_name in ["predict", "predict_proba", "score"]:
            X = data[0]

            patching_status.and_conditions(
                [
                    (hasattr(self, "_onedal_estimator"), "oneDAL model was not trained"),
                    (
                        not sp.issparse(X),
                        "X is sparse. Sparse input is not supported.",
                    ),
                    (self.warm_start is False, "Warm start is not supported."),
                    (
                        daal_check_version((2023, "P", 100)),
                        "ExtraTrees supported starting from oneDAL version 2023.1",
                    ),
                ]
            )
            if hasattr(self, "n_outputs_"):
                patching_status.and_conditions(
                    [
                        (
                            self.n_outputs_ == 1,
                            f"Number of outputs ({self.n_outputs_}) is not 1.",
                        ),
                    ]
                )

        else:
            raise RuntimeError(
                f"Unknown method {method_name} in {self.__class__.__name__}"
            )

        return patching_status

    def _onedal_predict(self, X, queue=None):
        xp, _ = get_namespace(X)

        if not get_config()["use_raw_input"]:
            X = validate_data(
                self,
                X,
                dtype=[xp.float64, xp.float32],
                ensure_all_finite=False,
                reset=False,
                ensure_2d=True,
            )

            if hasattr(self, "n_features_in_"):
                try:
                    num_features = _num_features(X)
                except TypeError:
                    num_features = _num_samples(X)
                if num_features != self.n_features_in_:
                    raise ValueError(
                        (
                            f"X has {num_features} features, "
                            f"but {self.__class__.__name__} is expecting "
                            f"{self.n_features_in_} features as input"
                        )
                    )
            check_n_features(self, X, reset=False)

        res = self._onedal_estimator.predict(X, queue=queue)

        try:
            return xp.take(
                xp.asarray(self.classes_, device=res.sycl_queue),
                xp.astype(xp.reshape(res, (-1,)), xp.int64),
            )
        except AttributeError:
            return np.take(self.classes_, res.ravel().astype(np.int64, casting="unsafe"))

    def _onedal_predict_proba(self, X, queue=None):
        xp, _ = get_namespace(X)

        use_raw_input = get_config().get("use_raw_input", False) is True
        if not use_raw_input:
            X = validate_data(
                self,
                X,
                dtype=[xp.float64, xp.float32],
                ensure_all_finite=False,
                reset=False,
                ensure_2d=True,
            )

        return self._onedal_estimator.predict_proba(X, queue=queue)

    def _onedal_score(self, X, y, sample_weight=None, queue=None):
        return accuracy_score(
            y, self._onedal_predict(X, queue=queue), sample_weight=sample_weight
        )


class ForestRegressor(BaseForest, _sklearn_ForestRegressor):
    _err = "out_of_bag_error_r2|out_of_bag_error_prediction"
    _get_tree_state = staticmethod(get_tree_state_reg)

    def __init__(
        self,
        estimator,
        n_estimators=100,
        *,
        estimator_params=tuple(),
        bootstrap=False,
        oob_score=False,
        n_jobs=None,
        random_state=None,
        verbose=0,
        warm_start=False,
        max_samples=None,
    ):
        super().__init__(
            estimator,
            n_estimators=n_estimators,
            estimator_params=estimator_params,
            bootstrap=bootstrap,
            oob_score=oob_score,
            n_jobs=n_jobs,
            random_state=random_state,
            verbose=verbose,
            warm_start=warm_start,
            max_samples=max_samples,
        )

        # The splitter is checked against the class attribute for conformance
        # This should only trigger if the user uses this class directly.
        if self.estimator.__class__ == DecisionTreeRegressor and not issubclass(
            self._onedal_factory, onedal_RandomForestRegressor
        ):
            self._onedal_factory = onedal_RandomForestRegressor
        elif self.estimator.__class__ == ExtraTreeRegressor and not issubclass(
            self._onedal_factory, onedal_ExtraTreesRegressor
        ):
            self._onedal_factory = onedal_ExtraTreesRegressor

        if self._onedal_factory is None:
            raise TypeError(f" oneDAL estimator has not been set.")

    decision_path = support_input_format(_sklearn_ForestRegressor.decision_path)
    apply = support_input_format(_sklearn_ForestRegressor.apply)

    def _onedal_fit_ready(self, patching_status, X, y, sample_weight):
        if sklearn_check_version("1.2"):
            self._validate_params()
        else:
            self._check_parameters()

        patching_status.and_conditions(
            [
                (
                    self.oob_score
                    and daal_check_version((2021, "P", 500))
                    or not self.oob_score,
                    "OOB score is only supported starting from 2021.5 version of oneDAL.",
                ),
                (self.warm_start is False, "Warm start is not supported."),
                (
                    self.criterion in ["mse", "squared_error"],
                    f"'{self.criterion}' criterion is not supported. "
                    "Only 'mse' and 'squared_error' criteria are supported.",
                ),
                (
                    self.ccp_alpha == 0.0,
                    f"Non-zero 'ccp_alpha' ({self.ccp_alpha}) is not supported.",
                ),
                (not sp.issparse(X), "X is sparse. Sparse input is not supported."),
                (
                    self.n_estimators <= 6024,
                    "More than 6024 estimators is not supported.",
                ),
            ]
        )

        if patching_status.get_status() and sklearn_check_version("1.4"):
            try:
                assert_all_finite(X)
                input_is_finite = True
            except ValueError:
                input_is_finite = False
            patching_status.and_conditions(
                [
                    (input_is_finite, "Non-finite input is not supported."),
                    (
                        self.monotonic_cst is None,
                        "Monotonicity constraints are not supported.",
                    ),
                ]
            )

        if patching_status.get_status():

            if sklearn_check_version("1.6"):
                X, y = check_X_y(
                    X,
                    y,
                    multi_output=True,
                    accept_sparse=True,
                    dtype=[np.float64, np.float32],
                    ensure_all_finite=False,
                )
            else:
                X, y = check_X_y(
                    X,
                    y,
                    multi_output=True,
                    accept_sparse=True,
                    dtype=[np.float64, np.float32],
                    force_all_finite=False,
                )

            if y.ndim == 2 and y.shape[1] == 1:
                warnings.warn(
                    "A column-vector y was passed when a 1d array was"
                    " expected. Please change the shape of y to "
                    "(n_samples,), for example using ravel().",
                    DataConversionWarning,
                    stacklevel=2,
                )

            if y.ndim == 1:
                # reshape is necessary to preserve the data contiguity against vs
                # [:, np.newaxis] that does not.
                y = np.reshape(y, (-1, 1))

            self.n_outputs_ = y.shape[1]

            patching_status.and_conditions(
                [
                    (
                        _num_features(y, fallback_1d=True) == 1,
                        f"Number of outputs is not 1.",
                    )
                ]
            )

            if (
                patching_status.get_status()
                and (self.random_state is not None)
                and (not daal_check_version((2024, "P", 0)))
            ):
                warnings.warn(
                    "Setting 'random_state' value is not supported. "
                    "State set by oneDAL to default value (777).",
                    RuntimeWarning,
                )

        return patching_status

    def _onedal_cpu_supported(self, method_name, *data):
        class_name = self.__class__.__name__
        patching_status = PatchingConditionsChain(
            f"sklearn.ensemble.{class_name}.{method_name}"
        )

        if method_name == "fit":
            patching_status = self._onedal_fit_ready(patching_status, *data)

            patching_status.and_conditions(
                [
                    (
                        daal_check_version((2023, "P", 200))
                        or self.estimator.__class__ == DecisionTreeClassifier,
                        "ExtraTrees only supported starting from oneDAL version 2023.2",
                    ),
                    (
                        not sp.issparse(data[2]),
                        "sample_weight is sparse. " "Sparse input is not supported.",
                    ),
                ]
            )

        elif method_name in ["predict", "score"]:
            X = data[0]

            patching_status.and_conditions(
                [
                    (hasattr(self, "_onedal_estimator"), "oneDAL model was not trained."),
                    (not sp.issparse(X), "X is sparse. Sparse input is not supported."),
                    (self.warm_start is False, "Warm start is not supported."),
                    (
                        daal_check_version((2023, "P", 200))
                        or self.estimator.__class__ == DecisionTreeClassifier,
                        "ExtraTrees only supported starting from oneDAL version 2023.2",
                    ),
                ]
            )
            if hasattr(self, "n_outputs_"):
                patching_status.and_conditions(
                    [
                        (
                            self.n_outputs_ == 1,
                            f"Number of outputs ({self.n_outputs_}) is not 1.",
                        ),
                    ]
                )

        else:
            raise RuntimeError(
                f"Unknown method {method_name} in {self.__class__.__name__}"
            )

        return patching_status

    def _onedal_gpu_supported(self, method_name, *data):
        class_name = self.__class__.__name__
        patching_status = PatchingConditionsChain(
            f"sklearn.ensemble.{class_name}.{method_name}"
        )

        if method_name == "fit":
            patching_status = self._onedal_fit_ready(patching_status, *data)

            patching_status.and_conditions(
                [
                    (
                        daal_check_version((2023, "P", 100))
                        or self.estimator.__class__ == DecisionTreeClassifier,
                        "ExtraTrees only supported starting from oneDAL version 2023.1",
                    ),
                    (not self.oob_score, "oob_score value is not sklearn conformant."),
                    (data[2] is None, "sample_weight is not supported."),
                ]
            )

        elif method_name in ["predict", "score"]:
            X = data[0]

            patching_status.and_conditions(
                [
                    (hasattr(self, "_onedal_estimator"), "oneDAL model was not trained."),
                    (not sp.issparse(X), "X is sparse. Sparse input is not supported."),
                    (self.warm_start is False, "Warm start is not supported."),
                    (
                        daal_check_version((2023, "P", 100))
                        or self.estimator.__class__ == DecisionTreeClassifier,
                        "ExtraTrees only supported starting from oneDAL version 2023.1",
                    ),
                ]
            )
            if hasattr(self, "n_outputs_"):
                patching_status.and_conditions(
                    [
                        (
                            self.n_outputs_ == 1,
                            f"Number of outputs ({self.n_outputs_}) is not 1.",
                        ),
                    ]
                )

        else:
            raise RuntimeError(
                f"Unknown method {method_name} in {self.__class__.__name__}"
            )

        return patching_status

    def _onedal_predict(self, X, queue=None):
        check_is_fitted(self, "_onedal_estimator")
        xp, _ = get_namespace(X)
        use_raw_input = get_config().get("use_raw_input", False) is True

        if not use_raw_input:
            X = validate_data(
                self,
                X,
                dtype=[xp.float64, xp.float32],
                ensure_all_finite=False,
                reset=False,
                ensure_2d=True,
            )  # Warning, order of dtype matters

        return self._onedal_estimator.predict(X, queue=queue)

    def _onedal_score(self, X, y, sample_weight=None, queue=None):
        return r2_score(
            y, self._onedal_predict(X, queue=queue), sample_weight=sample_weight
        )

    def fit(self, X, y, sample_weight=None):
        dispatch(
            self,
            "fit",
            {
                "onedal": self.__class__._onedal_fit,
                "sklearn": _sklearn_ForestRegressor.fit,
            },
            X,
            y,
            sample_weight,
        )
        return self

    @wrap_output_data
    def predict(self, X):
        check_is_fitted(self)
        return dispatch(
            self,
            "predict",
            {
                "onedal": self.__class__._onedal_predict,
                "sklearn": _sklearn_ForestRegressor.predict,
            },
            X,
        )

    @wrap_output_data
    def score(self, X, y, sample_weight=None):
        check_is_fitted(self)
        return dispatch(
            self,
            "score",
            {
                "onedal": self.__class__._onedal_score,
                "sklearn": _sklearn_ForestRegressor.score,
            },
            X,
            y,
            sample_weight=sample_weight,
        )

    fit.__doc__ = _sklearn_ForestRegressor.fit.__doc__
    predict.__doc__ = _sklearn_ForestRegressor.predict.__doc__
    score.__doc__ = _sklearn_ForestRegressor.score.__doc__


@register_hyperparameters({"predict": ("decision_forest", "infer")})
@control_n_jobs(decorated_methods=["fit", "predict", "predict_proba", "score"])
class RandomForestClassifier(ForestClassifier):
    __doc__ = _sklearn_RandomForestClassifier.__doc__
    _onedal_factory = onedal_RandomForestClassifier

    if sklearn_check_version("1.2"):
        _parameter_constraints: dict = {
            **_sklearn_RandomForestClassifier._parameter_constraints,
            "max_bins": [Interval(numbers.Integral, 2, None, closed="left")],
            "min_bin_size": [Interval(numbers.Integral, 1, None, closed="left")],
        }

    if sklearn_check_version("1.4"):

        def __init__(
            self,
            n_estimators=100,
            *,
            criterion="gini",
            max_depth=None,
            min_samples_split=2,
            min_samples_leaf=1,
            min_weight_fraction_leaf=0.0,
            max_features="sqrt",
            max_leaf_nodes=None,
            min_impurity_decrease=0.0,
            bootstrap=True,
            oob_score=False,
            n_jobs=None,
            random_state=None,
            verbose=0,
            warm_start=False,
            class_weight=None,
            ccp_alpha=0.0,
            max_samples=None,
            monotonic_cst=None,
            max_bins=256,
            min_bin_size=1,
        ):
            super().__init__(
                DecisionTreeClassifier(),
                n_estimators,
                estimator_params=(
                    "criterion",
                    "max_depth",
                    "min_samples_split",
                    "min_samples_leaf",
                    "min_weight_fraction_leaf",
                    "max_features",
                    "max_leaf_nodes",
                    "min_impurity_decrease",
                    "random_state",
                    "ccp_alpha",
                    "monotonic_cst",
                ),
                bootstrap=bootstrap,
                oob_score=oob_score,
                n_jobs=n_jobs,
                random_state=random_state,
                verbose=verbose,
                warm_start=warm_start,
                class_weight=class_weight,
                max_samples=max_samples,
            )

            self.criterion = criterion
            self.max_depth = max_depth
            self.min_samples_split = min_samples_split
            self.min_samples_leaf = min_samples_leaf
            self.min_weight_fraction_leaf = min_weight_fraction_leaf
            self.max_features = max_features
            self.max_leaf_nodes = max_leaf_nodes
            self.min_impurity_decrease = min_impurity_decrease
            self.ccp_alpha = ccp_alpha
            self.max_bins = max_bins
            self.min_bin_size = min_bin_size
            self.monotonic_cst = monotonic_cst

    else:

        def __init__(
            self,
            n_estimators=100,
            *,
            criterion="gini",
            max_depth=None,
            min_samples_split=2,
            min_samples_leaf=1,
            min_weight_fraction_leaf=0.0,
            max_features="sqrt" if sklearn_check_version("1.1") else "auto",
            max_leaf_nodes=None,
            min_impurity_decrease=0.0,
            bootstrap=True,
            oob_score=False,
            n_jobs=None,
            random_state=None,
            verbose=0,
            warm_start=False,
            class_weight=None,
            ccp_alpha=0.0,
            max_samples=None,
            max_bins=256,
            min_bin_size=1,
        ):
            super().__init__(
                DecisionTreeClassifier(),
                n_estimators,
                estimator_params=(
                    "criterion",
                    "max_depth",
                    "min_samples_split",
                    "min_samples_leaf",
                    "min_weight_fraction_leaf",
                    "max_features",
                    "max_leaf_nodes",
                    "min_impurity_decrease",
                    "random_state",
                    "ccp_alpha",
                ),
                bootstrap=bootstrap,
                oob_score=oob_score,
                n_jobs=n_jobs,
                random_state=random_state,
                verbose=verbose,
                warm_start=warm_start,
                class_weight=class_weight,
                max_samples=max_samples,
            )

            self.criterion = criterion
            self.max_depth = max_depth
            self.min_samples_split = min_samples_split
            self.min_samples_leaf = min_samples_leaf
            self.min_weight_fraction_leaf = min_weight_fraction_leaf
            self.max_features = max_features
            self.max_leaf_nodes = max_leaf_nodes
            self.min_impurity_decrease = min_impurity_decrease
            self.ccp_alpha = ccp_alpha
            self.max_bins = max_bins
            self.min_bin_size = min_bin_size


@control_n_jobs(decorated_methods=["fit", "predict", "score"])
class RandomForestRegressor(ForestRegressor):
    __doc__ = _sklearn_RandomForestRegressor.__doc__
    _onedal_factory = onedal_RandomForestRegressor

    if sklearn_check_version("1.2"):
        _parameter_constraints: dict = {
            **_sklearn_RandomForestRegressor._parameter_constraints,
            "max_bins": [Interval(numbers.Integral, 2, None, closed="left")],
            "min_bin_size": [Interval(numbers.Integral, 1, None, closed="left")],
        }

    if sklearn_check_version("1.4"):

        def __init__(
            self,
            n_estimators=100,
            *,
            criterion="squared_error",
            max_depth=None,
            min_samples_split=2,
            min_samples_leaf=1,
            min_weight_fraction_leaf=0.0,
            max_features=1.0,
            max_leaf_nodes=None,
            min_impurity_decrease=0.0,
            bootstrap=True,
            oob_score=False,
            n_jobs=None,
            random_state=None,
            verbose=0,
            warm_start=False,
            ccp_alpha=0.0,
            max_samples=None,
            monotonic_cst=None,
            max_bins=256,
            min_bin_size=1,
        ):
            super().__init__(
                DecisionTreeRegressor(),
                n_estimators=n_estimators,
                estimator_params=(
                    "criterion",
                    "max_depth",
                    "min_samples_split",
                    "min_samples_leaf",
                    "min_weight_fraction_leaf",
                    "max_features",
                    "max_leaf_nodes",
                    "min_impurity_decrease",
                    "random_state",
                    "ccp_alpha",
                    "monotonic_cst",
                ),
                bootstrap=bootstrap,
                oob_score=oob_score,
                n_jobs=n_jobs,
                random_state=random_state,
                verbose=verbose,
                warm_start=warm_start,
                max_samples=max_samples,
            )

            self.criterion = criterion
            self.max_depth = max_depth
            self.min_samples_split = min_samples_split
            self.min_samples_leaf = min_samples_leaf
            self.min_weight_fraction_leaf = min_weight_fraction_leaf
            self.max_features = max_features
            self.max_leaf_nodes = max_leaf_nodes
            self.min_impurity_decrease = min_impurity_decrease
            self.ccp_alpha = ccp_alpha
            self.max_bins = max_bins
            self.min_bin_size = min_bin_size
            self.monotonic_cst = monotonic_cst

    else:

        def __init__(
            self,
            n_estimators=100,
            *,
            criterion="squared_error",
            max_depth=None,
            min_samples_split=2,
            min_samples_leaf=1,
            min_weight_fraction_leaf=0.0,
            max_features=1.0 if sklearn_check_version("1.1") else "auto",
            max_leaf_nodes=None,
            min_impurity_decrease=0.0,
            bootstrap=True,
            oob_score=False,
            n_jobs=None,
            random_state=None,
            verbose=0,
            warm_start=False,
            ccp_alpha=0.0,
            max_samples=None,
            max_bins=256,
            min_bin_size=1,
        ):
            super().__init__(
                DecisionTreeRegressor(),
                n_estimators=n_estimators,
                estimator_params=(
                    "criterion",
                    "max_depth",
                    "min_samples_split",
                    "min_samples_leaf",
                    "min_weight_fraction_leaf",
                    "max_features",
                    "max_leaf_nodes",
                    "min_impurity_decrease",
                    "random_state",
                    "ccp_alpha",
                ),
                bootstrap=bootstrap,
                oob_score=oob_score,
                n_jobs=n_jobs,
                random_state=random_state,
                verbose=verbose,
                warm_start=warm_start,
                max_samples=max_samples,
            )

            self.criterion = criterion
            self.max_depth = max_depth
            self.min_samples_split = min_samples_split
            self.min_samples_leaf = min_samples_leaf
            self.min_weight_fraction_leaf = min_weight_fraction_leaf
            self.max_features = max_features
            self.max_leaf_nodes = max_leaf_nodes
            self.min_impurity_decrease = min_impurity_decrease
            self.ccp_alpha = ccp_alpha
            self.max_bins = max_bins
            self.min_bin_size = min_bin_size


@control_n_jobs(decorated_methods=["fit", "predict", "predict_proba", "score"])
class ExtraTreesClassifier(ForestClassifier):
    __doc__ = _sklearn_ExtraTreesClassifier.__doc__
    _onedal_factory = onedal_ExtraTreesClassifier

    if sklearn_check_version("1.2"):
        _parameter_constraints: dict = {
            **_sklearn_ExtraTreesClassifier._parameter_constraints,
            "max_bins": [Interval(numbers.Integral, 2, None, closed="left")],
            "min_bin_size": [Interval(numbers.Integral, 1, None, closed="left")],
        }

    if sklearn_check_version("1.4"):

        def __init__(
            self,
            n_estimators=100,
            *,
            criterion="gini",
            max_depth=None,
            min_samples_split=2,
            min_samples_leaf=1,
            min_weight_fraction_leaf=0.0,
            max_features="sqrt",
            max_leaf_nodes=None,
            min_impurity_decrease=0.0,
            bootstrap=False,
            oob_score=False,
            n_jobs=None,
            random_state=None,
            verbose=0,
            warm_start=False,
            class_weight=None,
            ccp_alpha=0.0,
            max_samples=None,
            monotonic_cst=None,
            max_bins=256,
            min_bin_size=1,
        ):
            super().__init__(
                ExtraTreeClassifier(),
                n_estimators,
                estimator_params=(
                    "criterion",
                    "max_depth",
                    "min_samples_split",
                    "min_samples_leaf",
                    "min_weight_fraction_leaf",
                    "max_features",
                    "max_leaf_nodes",
                    "min_impurity_decrease",
                    "random_state",
                    "ccp_alpha",
                    "monotonic_cst",
                ),
                bootstrap=bootstrap,
                oob_score=oob_score,
                n_jobs=n_jobs,
                random_state=random_state,
                verbose=verbose,
                warm_start=warm_start,
                class_weight=class_weight,
                max_samples=max_samples,
            )

            self.criterion = criterion
            self.max_depth = max_depth
            self.min_samples_split = min_samples_split
            self.min_samples_leaf = min_samples_leaf
            self.min_weight_fraction_leaf = min_weight_fraction_leaf
            self.max_features = max_features
            self.max_leaf_nodes = max_leaf_nodes
            self.min_impurity_decrease = min_impurity_decrease
            self.ccp_alpha = ccp_alpha
            self.max_bins = max_bins
            self.min_bin_size = min_bin_size
            self.monotonic_cst = monotonic_cst

    else:

        def __init__(
            self,
            n_estimators=100,
            *,
            criterion="gini",
            max_depth=None,
            min_samples_split=2,
            min_samples_leaf=1,
            min_weight_fraction_leaf=0.0,
            max_features="sqrt" if sklearn_check_version("1.1") else "auto",
            max_leaf_nodes=None,
            min_impurity_decrease=0.0,
            bootstrap=False,
            oob_score=False,
            n_jobs=None,
            random_state=None,
            verbose=0,
            warm_start=False,
            class_weight=None,
            ccp_alpha=0.0,
            max_samples=None,
            max_bins=256,
            min_bin_size=1,
        ):
            super().__init__(
                ExtraTreeClassifier(),
                n_estimators,
                estimator_params=(
                    "criterion",
                    "max_depth",
                    "min_samples_split",
                    "min_samples_leaf",
                    "min_weight_fraction_leaf",
                    "max_features",
                    "max_leaf_nodes",
                    "min_impurity_decrease",
                    "random_state",
                    "ccp_alpha",
                ),
                bootstrap=bootstrap,
                oob_score=oob_score,
                n_jobs=n_jobs,
                random_state=random_state,
                verbose=verbose,
                warm_start=warm_start,
                class_weight=class_weight,
                max_samples=max_samples,
            )

            self.criterion = criterion
            self.max_depth = max_depth
            self.min_samples_split = min_samples_split
            self.min_samples_leaf = min_samples_leaf
            self.min_weight_fraction_leaf = min_weight_fraction_leaf
            self.max_features = max_features
            self.max_leaf_nodes = max_leaf_nodes
            self.min_impurity_decrease = min_impurity_decrease
            self.ccp_alpha = ccp_alpha
            self.max_bins = max_bins
            self.min_bin_size = min_bin_size


@control_n_jobs(decorated_methods=["fit", "predict", "score"])
class ExtraTreesRegressor(ForestRegressor):
    __doc__ = _sklearn_ExtraTreesRegressor.__doc__
    _onedal_factory = onedal_ExtraTreesRegressor

    if sklearn_check_version("1.2"):
        _parameter_constraints: dict = {
            **_sklearn_ExtraTreesRegressor._parameter_constraints,
            "max_bins": [Interval(numbers.Integral, 2, None, closed="left")],
            "min_bin_size": [Interval(numbers.Integral, 1, None, closed="left")],
        }

    if sklearn_check_version("1.4"):

        def __init__(
            self,
            n_estimators=100,
            *,
            criterion="squared_error",
            max_depth=None,
            min_samples_split=2,
            min_samples_leaf=1,
            min_weight_fraction_leaf=0.0,
            max_features=1.0,
            max_leaf_nodes=None,
            min_impurity_decrease=0.0,
            bootstrap=False,
            oob_score=False,
            n_jobs=None,
            random_state=None,
            verbose=0,
            warm_start=False,
            ccp_alpha=0.0,
            max_samples=None,
            monotonic_cst=None,
            max_bins=256,
            min_bin_size=1,
        ):
            super().__init__(
                ExtraTreeRegressor(),
                n_estimators=n_estimators,
                estimator_params=(
                    "criterion",
                    "max_depth",
                    "min_samples_split",
                    "min_samples_leaf",
                    "min_weight_fraction_leaf",
                    "max_features",
                    "max_leaf_nodes",
                    "min_impurity_decrease",
                    "random_state",
                    "ccp_alpha",
                    "monotonic_cst",
                ),
                bootstrap=bootstrap,
                oob_score=oob_score,
                n_jobs=n_jobs,
                random_state=random_state,
                verbose=verbose,
                warm_start=warm_start,
                max_samples=max_samples,
            )

            self.criterion = criterion
            self.max_depth = max_depth
            self.min_samples_split = min_samples_split
            self.min_samples_leaf = min_samples_leaf
            self.min_weight_fraction_leaf = min_weight_fraction_leaf
            self.max_features = max_features
            self.max_leaf_nodes = max_leaf_nodes
            self.min_impurity_decrease = min_impurity_decrease
            self.ccp_alpha = ccp_alpha
            self.max_bins = max_bins
            self.min_bin_size = min_bin_size
            self.monotonic_cst = monotonic_cst

    else:

        def __init__(
            self,
            n_estimators=100,
            *,
            criterion="squared_error",
            max_depth=None,
            min_samples_split=2,
            min_samples_leaf=1,
            min_weight_fraction_leaf=0.0,
            max_features=1.0 if sklearn_check_version("1.1") else "auto",
            max_leaf_nodes=None,
            min_impurity_decrease=0.0,
            bootstrap=False,
            oob_score=False,
            n_jobs=None,
            random_state=None,
            verbose=0,
            warm_start=False,
            ccp_alpha=0.0,
            max_samples=None,
            max_bins=256,
            min_bin_size=1,
        ):
            super().__init__(
                ExtraTreeRegressor(),
                n_estimators=n_estimators,
                estimator_params=(
                    "criterion",
                    "max_depth",
                    "min_samples_split",
                    "min_samples_leaf",
                    "min_weight_fraction_leaf",
                    "max_features",
                    "max_leaf_nodes",
                    "min_impurity_decrease",
                    "random_state",
                    "ccp_alpha",
                ),
                bootstrap=bootstrap,
                oob_score=oob_score,
                n_jobs=n_jobs,
                random_state=random_state,
                verbose=verbose,
                warm_start=warm_start,
                max_samples=max_samples,
            )

            self.criterion = criterion
            self.max_depth = max_depth
            self.min_samples_split = min_samples_split
            self.min_samples_leaf = min_samples_leaf
            self.min_weight_fraction_leaf = min_weight_fraction_leaf
            self.max_features = max_features
            self.max_leaf_nodes = max_leaf_nodes
            self.min_impurity_decrease = min_impurity_decrease
            self.ccp_alpha = ccp_alpha
            self.max_bins = max_bins
            self.min_bin_size = min_bin_size


# Allow for isinstance calls without inheritance changes using ABCMeta
_sklearn_RandomForestClassifier.register(RandomForestClassifier)
_sklearn_RandomForestRegressor.register(RandomForestRegressor)
_sklearn_ExtraTreesClassifier.register(ExtraTreesClassifier)
_sklearn_ExtraTreesRegressor.register(ExtraTreesRegressor)<|MERGE_RESOLUTION|>--- conflicted
+++ resolved
@@ -630,8 +630,6 @@
             )
             # TODO: Fix to support integers as input
 
-<<<<<<< HEAD
-=======
             if self.n_outputs_ == 1:
                 xp, is_array_api_compliant = get_namespace(y)
                 sety = xp.unique_values(y) if is_array_api_compliant else np.unique(y)
@@ -654,7 +652,6 @@
                     "`max_sample=None`."
                 )
 
->>>>>>> e99e2bff
             if (
                 patching_status.get_status()
                 and (self.random_state is not None)
