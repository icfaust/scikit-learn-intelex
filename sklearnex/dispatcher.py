# ==============================================================================
# Copyright 2021 Intel Corporation
# Copyright 2024 Fujitsu Limited
#
# Licensed under the Apache License, Version 2.0 (the "License");
# you may not use this file except in compliance with the License.
# You may obtain a copy of the License at
#
#     http://www.apache.org/licenses/LICENSE-2.0
#
# Unless required by applicable law or agreed to in writing, software
# distributed under the License is distributed on an "AS IS" BASIS,
# WITHOUT WARRANTIES OR CONDITIONS OF ANY KIND, either express or implied.
# See the License for the specific language governing permissions and
# limitations under the License.
# ==============================================================================

import os
import sys
from functools import lru_cache

from daal4py.sklearn._utils import daal_check_version, sklearn_check_version


def _is_new_patching_available():
    return os.environ.get("OFF_ONEDAL_IFACE", "0") == "0" and daal_check_version(
        (2021, "P", 300)
    )


def _is_preview_enabled():
    return os.environ.get("SKLEARNEX_PREVIEW") is not None


@lru_cache(maxsize=None)
def get_patch_map_core(preview=False):
    if preview:
        # use recursion to guarantee that state of preview
        # and non-preview maps are done at the same time.
        # The two lru_cache dicts are actually one underneath.
        # Preview is always secondary. Both sklearnex patch
        # maps are referring to the daal4py dict unless the
        # key has been replaced. Use with caution.
        mapping = get_patch_map_core().copy()

        if _is_new_patching_available():
            import sklearn.cluster as cluster_module
            import sklearn.covariance as covariance_module
            import sklearn.decomposition as decomposition_module

            # Preview classes for patching
            from .preview.cluster import Louvain as Louvain_sklearnex
            from .preview.covariance import (
                EmpiricalCovariance as EmpiricalCovariance_sklearnex,
            )
            from .preview.decomposition import IncrementalPCA as IncrementalPCA_sklearnex

            # Since the state of the lru_cache without preview cannot be
            # guaranteed to not have already enabled sklearnex algorithms
            # when preview is used, setting the mapping element[1] to None
            # should NOT be done. This may lose track of the unpatched
            # sklearn estimator or function.
            # Covariance
            mapping["empiricalcovariance"] = [
                [
                    (
                        covariance_module,
                        "EmpiricalCovariance",
                        EmpiricalCovariance_sklearnex,
                    ),
                    None,
                ]
            ]

            # IncrementalPCA
            mapping["incrementalpca"] = [
                [
                    (
                        decomposition_module,
                        "IncrementalPCA",
                        IncrementalPCA_sklearnex,
                    ),
                    None,
                ]
            ]

<<<<<<< HEAD
            # Ridge
            linear_model_module, _, _ = mapping["ridge"][0][0]
            sklearn_obj = mapping["ridge"][0][1]
            mapping.pop("ridge")
            mapping["ridge"] = [
                [(linear_model_module, "Ridge", Ridge_sklearnex), sklearn_obj]
            ]

            # Louvain
            mapping["louvain"] = [
                [
                    (
                        cluster_module,
                        "Louvain",
                        Louvain_sklearnex,
                    ),
                    None,
                ]
            ]

=======
>>>>>>> 96cd7af1
        return mapping

    from daal4py.sklearn.monkeypatch.dispatcher import _get_map_of_algorithms

    # NOTE: this is a shallow copy of a dict, modification is dangerous
    mapping = _get_map_of_algorithms().copy()

    # NOTE: Use of daal4py _get_map_of_algorithms and
    # get_patch_map/get_patch_map_core should not be used concurrently.
    # The setting of elements to None below may cause loss of state
    # when interacting with sklearn. A dictionary key must not be
    # modified but totally replaced, otherwise it will cause chaos.
    # Hence why pop is being used.
    if _is_new_patching_available():
        # Scikit-learn* modules
        import sklearn as base_module
        import sklearn.cluster as cluster_module
        import sklearn.covariance as covariance_module
        import sklearn.decomposition as decomposition_module
        import sklearn.ensemble as ensemble_module
        import sklearn.linear_model as linear_model_module
        import sklearn.manifold as manifold_module
        import sklearn.metrics as metrics_module
        import sklearn.model_selection as model_selection_module
        import sklearn.neighbors as neighbors_module
        import sklearn.svm as svm_module

        if sklearn_check_version("1.2.1"):
            import sklearn.utils.parallel as parallel_module
        else:
            import sklearn.utils.fixes as parallel_module

        # Classes and functions for patching
        from ._config import config_context as config_context_sklearnex
        from ._config import get_config as get_config_sklearnex
        from ._config import set_config as set_config_sklearnex

        if sklearn_check_version("1.2.1"):
            from .utils.parallel import _FuncWrapper as _FuncWrapper_sklearnex
        else:
            from .utils.parallel import _FuncWrapperOld as _FuncWrapper_sklearnex

        from .cluster import DBSCAN as DBSCAN_sklearnex
        from .cluster import KMeans as KMeans_sklearnex
        from .covariance import (
            IncrementalEmpiricalCovariance as IncrementalEmpiricalCovariance_sklearnex,
        )
        from .decomposition import PCA as PCA_sklearnex
        from .ensemble import ExtraTreesClassifier as ExtraTreesClassifier_sklearnex
        from .ensemble import ExtraTreesRegressor as ExtraTreesRegressor_sklearnex
        from .ensemble import RandomForestClassifier as RandomForestClassifier_sklearnex
        from .ensemble import RandomForestRegressor as RandomForestRegressor_sklearnex
        from .linear_model import ElasticNet as ElasticNet_sklearnex
        from .linear_model import (
            IncrementalLinearRegression as IncrementalLinearRegression_sklearnex,
        )
        from .linear_model import IncrementalRidge as IncrementalRidge_sklearnex
        from .linear_model import Lasso as Lasso_sklearnex
        from .linear_model import LinearRegression as LinearRegression_sklearnex
        from .linear_model import LogisticRegression as LogisticRegression_sklearnex
        from .linear_model import Ridge as Ridge_sklearnex
        from .manifold import TSNE as TSNE_sklearnex
        from .metrics import pairwise_distances as pairwise_distances_sklearnex
        from .metrics import roc_auc_score as roc_auc_score_sklearnex
        from .model_selection import train_test_split as train_test_split_sklearnex
        from .neighbors import KNeighborsClassifier as KNeighborsClassifier_sklearnex
        from .neighbors import KNeighborsRegressor as KNeighborsRegressor_sklearnex
        from .neighbors import LocalOutlierFactor as LocalOutlierFactor_sklearnex
        from .neighbors import NearestNeighbors as NearestNeighbors_sklearnex
        from .svm import SVC as SVC_sklearnex
        from .svm import SVR as SVR_sklearnex
        from .svm import NuSVC as NuSVC_sklearnex
        from .svm import NuSVR as NuSVR_sklearnex

        # DBSCAN
        mapping.pop("dbscan")
        mapping["dbscan"] = [[(cluster_module, "DBSCAN", DBSCAN_sklearnex), None]]

        # KMeans
        mapping.pop("kmeans")
        mapping["kmeans"] = [[(cluster_module, "KMeans", KMeans_sklearnex), None]]

        # PCA
        mapping.pop("pca")
        mapping["pca"] = [[(decomposition_module, "PCA", PCA_sklearnex), None]]

        # SVM
        mapping.pop("svm")
        mapping.pop("svc")
        mapping["svr"] = [[(svm_module, "SVR", SVR_sklearnex), None]]
        mapping["svc"] = [[(svm_module, "SVC", SVC_sklearnex), None]]
        mapping["nusvr"] = [[(svm_module, "NuSVR", NuSVR_sklearnex), None]]
        mapping["nusvc"] = [[(svm_module, "NuSVC", NuSVC_sklearnex), None]]

        # ElasticNet
        mapping.pop("elasticnet")
        mapping["elasticnet"] = [
            [
                (
                    linear_model_module,
                    "ElasticNet",
                    ElasticNet_sklearnex,
                ),
                None,
            ]
        ]

        # Lasso
        mapping.pop("lasso")
        mapping["lasso"] = [
            [
                (
                    linear_model_module,
                    "Lasso",
                    Lasso_sklearnex,
                ),
                None,
            ]
        ]

        # Linear Regression
        mapping.pop("linear")
        mapping.pop("linearregression")
        mapping["linear"] = [
            [
                (
                    linear_model_module,
                    "LinearRegression",
                    LinearRegression_sklearnex,
                ),
                None,
            ]
        ]
        mapping["linearregression"] = mapping["linear"]

        # Logistic Regression

        mapping.pop("logisticregression")
        mapping.pop("log_reg")
        mapping.pop("logistic")
        mapping.pop("_logistic_regression_path")
        mapping["log_reg"] = [
            [
                (
                    linear_model_module,
                    "LogisticRegression",
                    LogisticRegression_sklearnex,
                ),
                None,
            ]
        ]
        mapping["logisticregression"] = mapping["log_reg"]

        # Ridge
        mapping.pop("ridge")
        mapping["ridge"] = [
            [
                (
                    linear_model_module,
                    "Ridge",
                    Ridge_sklearnex,
                ),
                None,
            ]
        ]

        # manifold
        mapping.pop("tsne")
        mapping["tsne"] = [
            [
                (manifold_module, "TSNE", TSNE_sklearnex),
                None,
            ]
        ]

        # metrics
        mapping.pop("distances")
        mapping.pop("roc_auc_score")
        mapping["distances"] = [
            [
                (metrics_module, "pairwise_distances", pairwise_distances_sklearnex),
                None,
            ]
        ]
        mapping["pairwise_distances"] = mapping["distances"]
        mapping["roc_auc_score"] = [
            [
                (metrics_module, "roc_auc_score", roc_auc_score_sklearnex),
                None,
            ]
        ]

        # model_selection
        mapping.pop("train_test_split")
        mapping["train_test_split"] = [
            [
                (model_selection_module, "train_test_split", train_test_split_sklearnex),
                None,
            ]
        ]

        # kNN
        mapping.pop("knn_classifier")
        mapping.pop("kneighborsclassifier")
        mapping.pop("knn_regressor")
        mapping.pop("kneighborsregressor")
        mapping.pop("nearest_neighbors")
        mapping.pop("nearestneighbors")
        mapping["knn_classifier"] = [
            [
                (
                    neighbors_module,
                    "KNeighborsClassifier",
                    KNeighborsClassifier_sklearnex,
                ),
                None,
            ]
        ]
        mapping["knn_regressor"] = [
            [
                (
                    neighbors_module,
                    "KNeighborsRegressor",
                    KNeighborsRegressor_sklearnex,
                ),
                None,
            ]
        ]
        mapping["nearest_neighbors"] = [
            [(neighbors_module, "NearestNeighbors", NearestNeighbors_sklearnex), None]
        ]
        mapping["kneighborsclassifier"] = mapping["knn_classifier"]
        mapping["kneighborsregressor"] = mapping["knn_regressor"]
        mapping["nearestneighbors"] = mapping["nearest_neighbors"]

        # Ensemble
        mapping["extra_trees_classifier"] = [
            [
                (
                    ensemble_module,
                    "ExtraTreesClassifier",
                    ExtraTreesClassifier_sklearnex,
                ),
                None,
            ]
        ]
        mapping["extra_trees_regressor"] = [
            [
                (
                    ensemble_module,
                    "ExtraTreesRegressor",
                    ExtraTreesRegressor_sklearnex,
                ),
                None,
            ]
        ]
        mapping["extratreesclassifier"] = mapping["extra_trees_classifier"]
        mapping["extratreesregressor"] = mapping["extra_trees_regressor"]
        mapping.pop("random_forest_classifier")
        mapping.pop("random_forest_regressor")
        mapping.pop("randomforestclassifier")
        mapping.pop("randomforestregressor")
        mapping["random_forest_classifier"] = [
            [
                (
                    ensemble_module,
                    "RandomForestClassifier",
                    RandomForestClassifier_sklearnex,
                ),
                None,
            ]
        ]
        mapping["random_forest_regressor"] = [
            [
                (
                    ensemble_module,
                    "RandomForestRegressor",
                    RandomForestRegressor_sklearnex,
                ),
                None,
            ]
        ]
        mapping["randomforestclassifier"] = mapping["random_forest_classifier"]
        mapping["randomforestregressor"] = mapping["random_forest_regressor"]

        # LocalOutlierFactor
        mapping["lof"] = [
            [
                (neighbors_module, "LocalOutlierFactor", LocalOutlierFactor_sklearnex),
                None,
            ]
        ]
        mapping["localoutlierfactor"] = mapping["lof"]

        # IncrementalEmpiricalCovariance
        mapping["incrementalempiricalcovariance"] = [
            [
                (
                    covariance_module,
                    "IncrementalEmpiricalCovariance",
                    IncrementalEmpiricalCovariance_sklearnex,
                ),
                None,
            ]
        ]

        # IncrementalLinearRegression
        mapping["incrementallinearregression"] = [
            [
                (
                    linear_model_module,
                    "IncrementalLinearRegression",
                    IncrementalLinearRegression_sklearnex,
                ),
                None,
            ]
        ]

        if daal_check_version((2024, "P", 600)):
            # IncrementalRidge
            mapping["incrementalridge"] = [
                [
                    (
                        linear_model_module,
                        "IncrementalRidge",
                        IncrementalRidge_sklearnex,
                    ),
                    None,
                ]
            ]

        # Configs
        mapping["set_config"] = [
            [(base_module, "set_config", set_config_sklearnex), None]
        ]
        mapping["get_config"] = [
            [(base_module, "get_config", get_config_sklearnex), None]
        ]
        mapping["config_context"] = [
            [(base_module, "config_context", config_context_sklearnex), None]
        ]

        # Necessary for proper work with multiple threads
        mapping["parallel.get_config"] = [
            [(parallel_module, "get_config", get_config_sklearnex), None]
        ]
        mapping["_funcwrapper"] = [
            [(parallel_module, "_FuncWrapper", _FuncWrapper_sklearnex), None]
        ]
    return mapping


# This is necessary to properly cache the patch_map when
# using preview.
def get_patch_map():
    preview = _is_preview_enabled()
    return get_patch_map_core(preview=preview)


get_patch_map.cache_clear = get_patch_map_core.cache_clear


get_patch_map.cache_info = get_patch_map_core.cache_info


def get_patch_names():
    return list(get_patch_map().keys())


def patch_sklearn(name=None, verbose=True, global_patch=False, preview=False):
    if preview:
        os.environ["SKLEARNEX_PREVIEW"] = "enabled_via_patch_sklearn"
    if not sklearn_check_version("0.24"):
        raise NotImplementedError(
            "Intel(R) Extension for Scikit-learn* patches apply "
            "for scikit-learn >= 0.24 only ..."
        )

    if global_patch:
        from sklearnex.glob.dispatcher import patch_sklearn_global

        patch_sklearn_global(name, verbose)

    from daal4py.sklearn import patch_sklearn as patch_sklearn_orig

    if _is_new_patching_available():
        for config in ["set_config", "get_config", "config_context"]:
            patch_sklearn_orig(
                config, verbose=False, deprecation=False, get_map=get_patch_map
            )
    if isinstance(name, list):
        for algorithm in name:
            patch_sklearn_orig(
                algorithm, verbose=False, deprecation=False, get_map=get_patch_map
            )
    else:
        patch_sklearn_orig(name, verbose=False, deprecation=False, get_map=get_patch_map)

    if verbose and sys.stderr is not None:
        sys.stderr.write(
            "Intel(R) Extension for Scikit-learn* enabled "
            "(https://github.com/uxlfoundation/scikit-learn-intelex)\n"
        )


def unpatch_sklearn(name=None, global_unpatch=False):
    if global_unpatch:
        from sklearnex.glob.dispatcher import unpatch_sklearn_global

        unpatch_sklearn_global()
    from daal4py.sklearn import unpatch_sklearn as unpatch_sklearn_orig

    if isinstance(name, list):
        for algorithm in name:
            unpatch_sklearn_orig(algorithm, get_map=get_patch_map)
    else:
        if _is_new_patching_available():
            for config in ["set_config", "get_config", "config_context"]:
                unpatch_sklearn_orig(config, get_map=get_patch_map)
        unpatch_sklearn_orig(name, get_map=get_patch_map)
    if os.environ.get("SKLEARNEX_PREVIEW") == "enabled_via_patch_sklearn":
        os.environ.pop("SKLEARNEX_PREVIEW")


def sklearn_is_patched(name=None, return_map=False):
    from daal4py.sklearn import sklearn_is_patched as sklearn_is_patched_orig

    if isinstance(name, list):
        if return_map:
            result = {}
            for algorithm in name:
                result[algorithm] = sklearn_is_patched_orig(
                    algorithm, get_map=get_patch_map
                )
            return result
        else:
            is_patched = True
            for algorithm in name:
                is_patched = is_patched and sklearn_is_patched_orig(
                    algorithm, get_map=get_patch_map
                )
            return is_patched
    else:
        return sklearn_is_patched_orig(name, get_map=get_patch_map, return_map=return_map)


def is_patched_instance(instance: object) -> bool:
    """Returns True if the `instance` is patched with scikit-learn-intelex"""
    module = getattr(instance, "__module__", "")
    return ("daal4py" in module) or ("sklearnex" in module)<|MERGE_RESOLUTION|>--- conflicted
+++ resolved
@@ -84,15 +84,6 @@
                 ]
             ]
 
-<<<<<<< HEAD
-            # Ridge
-            linear_model_module, _, _ = mapping["ridge"][0][0]
-            sklearn_obj = mapping["ridge"][0][1]
-            mapping.pop("ridge")
-            mapping["ridge"] = [
-                [(linear_model_module, "Ridge", Ridge_sklearnex), sklearn_obj]
-            ]
-
             # Louvain
             mapping["louvain"] = [
                 [
@@ -104,9 +95,6 @@
                     None,
                 ]
             ]
-
-=======
->>>>>>> 96cd7af1
         return mapping
 
     from daal4py.sklearn.monkeypatch.dispatcher import _get_map_of_algorithms
