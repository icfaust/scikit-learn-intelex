--- conflicted
+++ resolved
@@ -17,21 +17,7 @@
 from contextlib import contextmanager
 
 from .._config import _get_config
-<<<<<<< HEAD
 from ._third_party import SyclQueue
-=======
-from ..utils._dpep_helpers import dpctl_available
-
-if dpctl_available:
-    from dpctl import SyclQueue
-else:
-    from onedal import _default_backend
-
-    # Use internally-defined SyclQueue defined in onedal/common/sycl.cpp
-    # the host backend SyclQueue will only accept "auto" and will return
-    # a None, it acts as a function via `__new__`. No SyclDevice is defined.
-    SyclQueue = _default_backend.SyclQueue
->>>>>>> 95ec3eaa
 
 # This special object signifies that the queue system should be
 # disabled. It will force computation to host. This occurs when the
