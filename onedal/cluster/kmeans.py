--- conflicted
+++ resolved
@@ -105,14 +105,7 @@
         bs = self._get_basic_statistics_backend("variance")
 
         res = bs._compute_raw(X_table, dummy, dtype, is_csr)
-<<<<<<< HEAD
-<<<<<<< HEAD
         mean_var = from_table(res.variance).mean()
-=======
-=======
->>>>>>> 328471ec
-        mean_var = from_table(res["variance"]).mean()
->>>>>>> master
 
         return mean_var * rtol
 
