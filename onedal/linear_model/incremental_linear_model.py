# ==============================================================================
# Copyright 2024 Intel Corporation
#
# Licensed under the Apache License, Version 2.0 (the "License");
# you may not use this file except in compliance with the License.
# You may obtain a copy of the License at
#
#     http://www.apache.org/licenses/LICENSE-2.0
#
# Unless required by applicable law or agreed to in writing, software
# distributed under the License is distributed on an "AS IS" BASIS,
# WITHOUT WARRANTIES OR CONDITIONS OF ANY KIND, either express or implied.
# See the License for the specific language governing permissions and
# limitations under the License.
# ==============================================================================

import numpy as np

<<<<<<< HEAD
=======
from onedal._device_offload import supports_queue
from onedal.common._backend import bind_default_backend
from onedal.utils import _sycl_queue_manager as QM

from .._config import _get_config
>>>>>>> 1c892680
from ..common.hyperparameters import get_hyperparameters
from ..datatypes import from_table, to_table
from ..utils._array_api import _get_sycl_namespace
from ..utils.validation import _check_X_y, _num_features
from .linear_model import BaseLinearRegression


<<<<<<< HEAD
class BaseIncrementalLinear(BaseLinearRegression):
=======
class IncrementalLinearRegression(BaseLinearRegression):
    """Incremental Linear Regression oneDAL implementation.

    Parameters
    ----------
    fit_intercept : bool, default=True
        Whether to calculate the intercept for this model. If set
        to False, no intercept will be used in calculations
        (i.e. data is expected to be centered).

    copy_X : bool, default=True
        If True, X will be copied; else, it may be overwritten.

    algorithm : str, default="norm_eq"
        Algorithm used for oneDAL computation.
    """

    def __init__(self, fit_intercept=True, copy_X=False, algorithm="norm_eq"):
        super().__init__(fit_intercept=fit_intercept, copy_X=copy_X, algorithm=algorithm)
        self._queue = None
        self._reset()
>>>>>>> 1c892680

    @bind_default_backend("linear_model.regression")
    def partial_train_result(self): ...

    @bind_default_backend("linear_model.regression")
    def partial_train(self, *args, **kwargs): ...

    @bind_default_backend("linear_model.regression")
    def finalize_train(self, *args, **kwargs): ...

    def _reset(self):
        self._need_to_finalize = False
        # Get the pointer to partial_result from backend
        self._queue = None
        self._partial_result = self.partial_train_result()

    def __getstate__(self):
        # Since finalize_fit can't be dispatched without directly provided queue
        # and the dispatching policy can't be serialized, the computation is finalized
        # here and the policy is not saved in serialized data.

        self.finalize_fit()
        data = self.__dict__.copy()
        data.pop("_queue", None)

        return data

    @supports_queue
    def partial_fit(self, X, y, queue=None):
        """Prepare regression from batch data as `_partial_result`.

        Computes partial data for linear regression from data batch X.

        Parameters
        ----------
        X : array-like of shape (n_samples, n_features)
            Training data batch, where `n_samples` is the number of samples
            in the batch, and `n_features` is the number of features.

        y : array-like of shape (n_samples,) or (n_samples, n_targets)
            Responses for training data.

        queue : SyclQueue or None
            SYCL Queue object for device code execution. Default
            value None causes computation on host.

        Returns
        -------
        self : object
            Returns the instance itself.
        """
        use_raw_input = _get_config().get("use_raw_input", False) is True
        sua_iface, _, _ = _get_sycl_namespace(X)

        if use_raw_input and sua_iface:
            queue = X.sycl_queue
        if not use_raw_input:
            X, y = _check_X_y(
                X,
                y,
                dtype=[np.float64, np.float32],
                accept_2d_y=True,
                force_all_finite=False,
            )
            y = np.asarray(y, dtype=X.dtype)

<<<<<<< HEAD
=======
        if not hasattr(self, "_params"):
            self._params = self._get_onedal_params(X.dtype)

        self._queue = queue
>>>>>>> 1c892680
        self.n_features_in_ = _num_features(X, fallback_1d=True)

        X_table, y_table = to_table(X, y, queue=queue)

        hparams = get_hyperparameters("linear_regression", "train")

        if hparams is not None and not hparams.is_default:
            self._partial_result = self.partial_train(
                self._params, hparams.backend, self._partial_result, X_table, y_table
            )
        else:
            self._partial_result = self.partial_train(
                self._params, self._partial_result, X_table, y_table
            )

        self._need_to_finalize = True
        return self

    def finalize_fit(self, queue=None):
        """Finalize linear regression from the current `_partial_result`.

        Results are stored as `coef_` and `intercept_`.

        Parameters
        ----------
        queue : SyclQueue or None
            SYCL Queue object for device code execution. Default
            value None causes computation on host.

        Returns
        -------
        self : object
            Returns the instance itself.
        """

        if self._need_to_finalize:
            hparams = get_hyperparameters("linear_regression", "train")
            with QM.manage_global_queue(self._queue):
                if hparams is not None and not hparams.is_default:
                    result = self.finalize_train(
                        self._params, hparams.backend, self._partial_result
                    )
                else:
                    result = self.finalize_train(self._params, self._partial_result)

            self._onedal_model = result.model

            packed_coefficients = from_table(
                result.model.packed_coefficients, sycl_queue=self._queue
            )
            self.coef_, self.intercept_ = (
                packed_coefficients[:, 1:].squeeze(),
                packed_coefficients[:, 0].squeeze(),
            )
            self._need_to_finalize = False

        return self


<<<<<<< HEAD
class IncrementalLinearRegression(BaseIncrementalLinear):
    """
    Incremental Linear Regression oneDAL implementation.

    Parameters
    ----------
    fit_intercept : bool, default=True
        Whether to calculate the intercept for this model. If set
        to False, no intercept will be used in calculations
        (i.e. data is expected to be centered).

    copy_X : bool, default=True
        If True, X will be copied; else, it may be overwritten.

    algorithm : string, default="norm_eq"
        Algorithm used for computation on oneDAL side
    """

    def __init__(self, fit_intercept=True, copy_X=False, algorithm="norm_eq"):
        super().__init__(fit_intercept=fit_intercept, copy_X=copy_X, algorithm=algorithm)
        self._reset()


class IncrementalRidge(BaseIncrementalLinear):
    """
    Incremental Ridge Regression oneDAL implementation.
=======
class IncrementalRidge(BaseLinearRegression):
    """Incremental Ridge Regression oneDAL implementation.
>>>>>>> 1c892680

    Parameters
    ----------
    alpha : float, default=1.0
        Regularization strength; must be a positive float. Regularization
        improves the conditioning of the problem and reduces the variance of
        the estimates. Larger values specify stronger regularization.

    fit_intercept : bool, default=True
        Whether to calculate the intercept for this model. If set
        to False, no intercept will be used in calculations
        (i.e. data is expected to be centered).

    copy_X : bool, default=True
        If True, X will be copied; else, it may be overwritten.

    algorithm : str, default="norm_eq"
        Algorithm used for oneDAL computation.
    """

    def __init__(self, alpha=1.0, fit_intercept=True, copy_X=False, algorithm="norm_eq"):
        super().__init__(
            fit_intercept=fit_intercept, alpha=alpha, copy_X=copy_X, algorithm=algorithm
        )
<<<<<<< HEAD
        self._reset()
=======
        self._queue = None
        self._reset()

    def _reset(self):
        self._need_to_finalize = False
        self._queue = None
        self._partial_result = self.partial_train_result()

    def __getstate__(self):
        # Since finalize_fit can't be dispatched without directly provided queue
        # and the dispatching policy can't be serialized, the computation is finalized
        # here and the policy is not saved in serialized data.

        self.finalize_fit()
        data = self.__dict__.copy()
        data.pop("_queue", None)

        return data

    @bind_default_backend("linear_model.regression")
    def partial_train_result(self): ...

    @bind_default_backend("linear_model.regression")
    def partial_train(self, *args, **kwargs): ...

    @bind_default_backend("linear_model.regression")
    def finalize_train(self, *args, **kwargs): ...

    @supports_queue
    def partial_fit(self, X, y, queue=None):
        """Prepare regression from batch data as `_partial_result`.

        Computes partial data for ridge regression from data batch X.

        Parameters
        ----------
        X : array-like of shape (n_samples, n_features)
            Training data batch, where `n_samples` is the number of samples
            in the batch, and `n_features` is the number of features.

        y : array-like of shape (n_samples,) or (n_samples, n_targets)
            Responses for training data.

        queue : SyclQueue or None, default=None
            SYCL Queue object for device code execution. Default
            value None causes computation on host.

        Returns
        -------
        self : object
            Returns the instance itself.
        """
        self._queue = queue
        X, y = _check_X_y(
            X, y, dtype=[np.float64, np.float32], accept_2d_y=True, force_all_finite=False
        )
        y = np.asarray(y, dtype=X.dtype)

        self.n_features_in_ = _num_features(X, fallback_1d=True)

        X_table, y_table = to_table(X, y, queue=queue)

        if not hasattr(self, "_dtype"):
            self._dtype = X_table.dtype
            self._params = self._get_onedal_params(self._dtype)

        hparams = get_hyperparameters("linear_regression", "train")
        if hparams is not None and not hparams.is_default:
            self._partial_result = self.partial_train(
                self._params, hparams.backend, self._partial_result, X_table, y_table
            )
        else:
            self._partial_result = self.partial_train(
                self._params, self._partial_result, X_table, y_table
            )

        self._need_to_finalize = True
        return self

    def finalize_fit(self, queue=None):
        """Finalize ridge regression from the current ``_partial_result``.

        Parameters
        ----------
        queue : SyclQueue or None, default=None
            SYCL Queue object for device code execution. Default
            value None causes computation on host.

        Returns
        -------
        self : object
            Returns the instance itself.
        """
        if self._need_to_finalize:
            with QM.manage_global_queue(self._queue):
                result = self.finalize_train(self._params, self._partial_result)

                self._onedal_model = result.model

            packed_coefficients = from_table(result.model.packed_coefficients)
            self.coef_, self.intercept_ = (
                packed_coefficients[:, 1:].squeeze(),
                packed_coefficients[:, 0].squeeze(),
            )

            self._need_to_finalize = False

        return self
>>>>>>> 1c892680
<|MERGE_RESOLUTION|>--- conflicted
+++ resolved
@@ -16,46 +16,17 @@
 
 import numpy as np
 
-<<<<<<< HEAD
-=======
-from onedal._device_offload import supports_queue
-from onedal.common._backend import bind_default_backend
-from onedal.utils import _sycl_queue_manager as QM
-
 from .._config import _get_config
->>>>>>> 1c892680
+from .._device_offload import supports_queue
+from ..common._backend import bind_default_backend
 from ..common.hyperparameters import get_hyperparameters
 from ..datatypes import from_table, to_table
+from ..utils import _sycl_queue_manager as QM
 from ..utils._array_api import _get_sycl_namespace
-from ..utils.validation import _check_X_y, _num_features
 from .linear_model import BaseLinearRegression
 
 
-<<<<<<< HEAD
 class BaseIncrementalLinear(BaseLinearRegression):
-=======
-class IncrementalLinearRegression(BaseLinearRegression):
-    """Incremental Linear Regression oneDAL implementation.
-
-    Parameters
-    ----------
-    fit_intercept : bool, default=True
-        Whether to calculate the intercept for this model. If set
-        to False, no intercept will be used in calculations
-        (i.e. data is expected to be centered).
-
-    copy_X : bool, default=True
-        If True, X will be copied; else, it may be overwritten.
-
-    algorithm : str, default="norm_eq"
-        Algorithm used for oneDAL computation.
-    """
-
-    def __init__(self, fit_intercept=True, copy_X=False, algorithm="norm_eq"):
-        super().__init__(fit_intercept=fit_intercept, copy_X=copy_X, algorithm=algorithm)
-        self._queue = None
-        self._reset()
->>>>>>> 1c892680
 
     @bind_default_backend("linear_model.regression")
     def partial_train_result(self): ...
@@ -122,13 +93,10 @@
             )
             y = np.asarray(y, dtype=X.dtype)
 
-<<<<<<< HEAD
-=======
         if not hasattr(self, "_params"):
             self._params = self._get_onedal_params(X.dtype)
 
         self._queue = queue
->>>>>>> 1c892680
         self.n_features_in_ = _num_features(X, fallback_1d=True)
 
         X_table, y_table = to_table(X, y, queue=queue)
@@ -188,10 +156,8 @@
         return self
 
 
-<<<<<<< HEAD
 class IncrementalLinearRegression(BaseIncrementalLinear):
-    """
-    Incremental Linear Regression oneDAL implementation.
+    """Incremental Linear Regression oneDAL implementation.
 
     Parameters
     ----------
@@ -209,16 +175,12 @@
 
     def __init__(self, fit_intercept=True, copy_X=False, algorithm="norm_eq"):
         super().__init__(fit_intercept=fit_intercept, copy_X=copy_X, algorithm=algorithm)
+        self._queue = None
         self._reset()
 
 
 class IncrementalRidge(BaseIncrementalLinear):
-    """
-    Incremental Ridge Regression oneDAL implementation.
-=======
-class IncrementalRidge(BaseLinearRegression):
     """Incremental Ridge Regression oneDAL implementation.
->>>>>>> 1c892680
 
     Parameters
     ----------
@@ -243,115 +205,5 @@
         super().__init__(
             fit_intercept=fit_intercept, alpha=alpha, copy_X=copy_X, algorithm=algorithm
         )
-<<<<<<< HEAD
-        self._reset()
-=======
         self._queue = None
-        self._reset()
-
-    def _reset(self):
-        self._need_to_finalize = False
-        self._queue = None
-        self._partial_result = self.partial_train_result()
-
-    def __getstate__(self):
-        # Since finalize_fit can't be dispatched without directly provided queue
-        # and the dispatching policy can't be serialized, the computation is finalized
-        # here and the policy is not saved in serialized data.
-
-        self.finalize_fit()
-        data = self.__dict__.copy()
-        data.pop("_queue", None)
-
-        return data
-
-    @bind_default_backend("linear_model.regression")
-    def partial_train_result(self): ...
-
-    @bind_default_backend("linear_model.regression")
-    def partial_train(self, *args, **kwargs): ...
-
-    @bind_default_backend("linear_model.regression")
-    def finalize_train(self, *args, **kwargs): ...
-
-    @supports_queue
-    def partial_fit(self, X, y, queue=None):
-        """Prepare regression from batch data as `_partial_result`.
-
-        Computes partial data for ridge regression from data batch X.
-
-        Parameters
-        ----------
-        X : array-like of shape (n_samples, n_features)
-            Training data batch, where `n_samples` is the number of samples
-            in the batch, and `n_features` is the number of features.
-
-        y : array-like of shape (n_samples,) or (n_samples, n_targets)
-            Responses for training data.
-
-        queue : SyclQueue or None, default=None
-            SYCL Queue object for device code execution. Default
-            value None causes computation on host.
-
-        Returns
-        -------
-        self : object
-            Returns the instance itself.
-        """
-        self._queue = queue
-        X, y = _check_X_y(
-            X, y, dtype=[np.float64, np.float32], accept_2d_y=True, force_all_finite=False
-        )
-        y = np.asarray(y, dtype=X.dtype)
-
-        self.n_features_in_ = _num_features(X, fallback_1d=True)
-
-        X_table, y_table = to_table(X, y, queue=queue)
-
-        if not hasattr(self, "_dtype"):
-            self._dtype = X_table.dtype
-            self._params = self._get_onedal_params(self._dtype)
-
-        hparams = get_hyperparameters("linear_regression", "train")
-        if hparams is not None and not hparams.is_default:
-            self._partial_result = self.partial_train(
-                self._params, hparams.backend, self._partial_result, X_table, y_table
-            )
-        else:
-            self._partial_result = self.partial_train(
-                self._params, self._partial_result, X_table, y_table
-            )
-
-        self._need_to_finalize = True
-        return self
-
-    def finalize_fit(self, queue=None):
-        """Finalize ridge regression from the current ``_partial_result``.
-
-        Parameters
-        ----------
-        queue : SyclQueue or None, default=None
-            SYCL Queue object for device code execution. Default
-            value None causes computation on host.
-
-        Returns
-        -------
-        self : object
-            Returns the instance itself.
-        """
-        if self._need_to_finalize:
-            with QM.manage_global_queue(self._queue):
-                result = self.finalize_train(self._params, self._partial_result)
-
-                self._onedal_model = result.model
-
-            packed_coefficients = from_table(result.model.packed_coefficients)
-            self.coef_, self.intercept_ = (
-                packed_coefficients[:, 1:].squeeze(),
-                packed_coefficients[:, 0].squeeze(),
-            )
-
-            self._need_to_finalize = False
-
-        return self
->>>>>>> 1c892680
+        self._reset()