# ==============================================================================
# Copyright 2023 Intel Corporation
#
# Licensed under the Apache License, Version 2.0 (the "License");
# you may not use this file except in compliance with the License.
# You may obtain a copy of the License at
#
#     http://www.apache.org/licenses/LICENSE-2.0
#
# Unless required by applicable law or agreed to in writing, software
# distributed under the License is distributed on an "AS IS" BASIS,
# WITHOUT WARRANTIES OR CONDITIONS OF ANY KIND, either express or implied.
# See the License for the specific language governing permissions and
# limitations under the License.
# ==============================================================================

from abc import ABCMeta, abstractmethod
from numbers import Number

import numpy as np

from daal4py.sklearn._utils import daal_check_version

from ..common._base import BaseEstimator
from ..common._estimator_checks import _check_is_fitted
from ..common.hyperparameters import get_hyperparameters
<<<<<<< HEAD
from ..datatypes import _convert_to_supported, from_table, to_table
from ..utils import _check_n_features, _num_features
=======
from ..datatypes import from_table, to_table
from ..utils import _check_array, _check_n_features, _check_X_y, _num_features
>>>>>>> ded94bf3


class BaseLinearRegression(BaseEstimator, metaclass=ABCMeta):
    """
    Base class for LinearRegression oneDAL implementation.
    """

    @abstractmethod
    def __init__(self, fit_intercept, copy_X, algorithm, alpha=0.0):
        self.fit_intercept = fit_intercept
        self.alpha = alpha
        self.copy_X = copy_X
        self.algorithm = algorithm

    def _get_onedal_params(self, dtype=np.float32):
        intercept = "intercept|" if self.fit_intercept else ""
        params = {
            "fptype": dtype,
            "method": self.algorithm,
            "intercept": self.fit_intercept,
            "result_option": (intercept + "coefficients"),
        }
        if daal_check_version((2024, "P", 600)):
            params["alpha"] = self.alpha

        return params

    def _create_model(self, policy):
        module = self._get_backend("linear_model", "regression")
        model = module.model()

        # force dtype and shape for all supported estimators to numpy
        if np.isscalar(self.coef_):
            coef = np.asarray(self.coef_).reshape(1, 1)
        else:
            # generalized atleast_2d for numpy and array_api inputs
            # if an empty array, will fail for a multitude of reasons
            coef = from_table(
                to_table(self.coef_[None] if self.coef_.ndim == 1 else self.coef_)
            )
        if np.isscalar(self.intercept_):
            intercept = np.asarray(self.intercept_).reshape(1, 1)
        else:
            intercept = from_table(to_table(self.intercept_))

        # will do automatic dtype promotion based on the two datatypes
        print(intercept.shape, coef.shape)
        packed_coefficients = np.concatenate((intercept, coef), axis=1)

        model.packed_coefficients = to_table(
            packed_coefficients, queue=getattr(policy, "_queue", None)
        )

        self._onedal_model = model

        return model

    def fit(self, X, y, queue=None):
        """
        Fit linear model.
        Parameters
        ----------
        X : {array-like, sparse matrix} of shape (n_samples, n_features)
            Training data.

        y : array-like of shape (n_samples,) or (n_samples, n_targets)
            Target values. Will be cast to X's dtype if necessary.

        queue : dpctl.SyclQueue
            If not None, use this queue for computations.

        Returns
        -------
        self : object
            Fitted Estimator.
        """
        module = self._get_backend("linear_model", "regression")

        policy = self._get_policy(queue, X, y)

        self.n_features_in_ = _num_features(X, fallback_1d=True)

        X_table, y_table = to_table(*_convert_to_supported(policy, X, y))
        params = self._get_onedal_params(X_table.dtype)

        hparams = get_hyperparameters("linear_regression", "train")
        if hparams is not None and not hparams.is_default:
            result = module.train(policy, params, hparams.backend, X_table, y_table)
        else:
            result = module.train(policy, params, X_table, y_table)

        self._onedal_model = result.model

        packed_coefficients = from_table(result.model.packed_coefficients)
        self.coef_, self.intercept_ = (
            packed_coefficients[:, 1:],
            packed_coefficients[:, 0],
        )

        if self.coef_.shape[0] == 1 and y.ndim == 1:
            self.coef_ = self.coef_.ravel()
            self.intercept_ = self.intercept_[0]

        return self

    def predict(self, X, queue=None):
        """
        Predict using the linear model.
        Parameters
        ----------
        X : array-like or sparse matrix, shape (n_samples, n_features)
            Samples.

        queue : dpctl.SyclQueue
            If not None, uses this queue for computations.

        Returns
        -------
        C : array, shape (n_samples, n_targets)
            Returns predicted values.
        """
        module = self._get_backend("linear_model", "regression")

        _check_is_fitted(self)

        policy = self._get_policy(queue, X)

        _check_n_features(self, X, False)

        if hasattr(self, "_onedal_model"):
            model = self._onedal_model
        else:
            model = self._create_model(policy)

<<<<<<< HEAD
        X_table = to_table(_convert_to_supported(policy, X))
=======
        X_table = to_table(X, queue=queue)
>>>>>>> ded94bf3
        params = self._get_onedal_params(X_table.dtype)

        result = module.infer(policy, params, model, X_table)
        y = from_table(result.responses)

        if y.shape[1] == 1 and self.coef_.ndim == 1:
            return y.ravel()
        else:
            return y


class LinearRegression(BaseLinearRegression):
    """
    Linear Regression oneDAL implementation.

    Parameters
    ----------
    fit_intercept : bool, default=True
        Whether to calculate the intercept for this model. If set
        to False, no intercept will be used in calculations
        (i.e. data is expected to be centered).

    copy_X : bool, default=True
        If True, X will be copied; else, it may be overwritten.

    algorithm : string, default="norm_eq"
        Algorithm used for computation on oneDAL side
    """

    def __init__(
        self,
        fit_intercept=True,
        copy_X=False,
        *,
        algorithm="norm_eq",
    ):
        super().__init__(fit_intercept=fit_intercept, copy_X=copy_X, algorithm=algorithm)

<<<<<<< HEAD
=======
    def fit(self, X, y, queue=None):
        """
        Fit linear model.
        Parameters
        ----------
        X : {array-like, sparse matrix} of shape (n_samples, n_features)
            Training data.

        y : array-like of shape (n_samples,) or (n_samples, n_targets)
            Target values. Will be cast to X's dtype if necessary.

        queue : dpctl.SyclQueue
            If not None, use this queue for computations.

        Returns
        -------
        self : object
            Fitted Estimator.
        """
        module = self._get_backend("linear_model", "regression")

        # TODO Fix _check_X_y to make sure this conversion is there
        if not isinstance(X, np.ndarray):
            X = np.asarray(X)

        dtype = get_dtype(X)
        if dtype not in [np.float32, np.float64]:
            dtype = np.float64
            X = X.astype(dtype, copy=self.copy_X)

        y = np.asarray(y).astype(dtype=dtype)

        X, y = _check_X_y(X, y, force_all_finite=False, accept_2d_y=True)

        policy = self._get_policy(queue, X, y)

        self.n_features_in_ = _num_features(X, fallback_1d=True)

        X_table, y_table = to_table(X, y, queue=queue)
        params = self._get_onedal_params(X_table.dtype)

        hparams = get_hyperparameters("linear_regression", "train")
        if hparams is not None and not hparams.is_default:
            result = module.train(policy, params, hparams.backend, X_table, y_table)
        else:
            result = module.train(policy, params, X_table, y_table)

        self._onedal_model = result.model

        packed_coefficients = from_table(result.model.packed_coefficients)
        self.coef_, self.intercept_ = (
            packed_coefficients[:, 1:],
            packed_coefficients[:, 0],
        )

        if self.coef_.shape[0] == 1 and y.ndim == 1:
            self.coef_ = self.coef_.ravel()
            self.intercept_ = self.intercept_[0]

        return self

>>>>>>> ded94bf3

class Ridge(BaseLinearRegression):
    """
    Ridge Regression oneDAL implementation.

    Parameters
    ----------
    alpha : float, default=1.0
        Regularization strength; must be a positive float. Regularization
        improves the conditioning of the problem and reduces the variance of
        the estimates. Larger values specify stronger regularization.

    fit_intercept : bool, default=True
        Whether to calculate the intercept for this model. If set
        to False, no intercept will be used in calculations
        (i.e. data is expected to be centered).

    copy_X : bool, default=True
        If True, X will be copied; else, it may be overwritten.

    algorithm : string, default="norm_eq"
        Algorithm used for computation on oneDAL side.
    """

    def __init__(
        self,
        fit_intercept=True,
        copy_X=False,
        *,
        algorithm="norm_eq",
        alpha=1.0,
    ):
        super().__init__(
<<<<<<< HEAD
            fit_intercept=fit_intercept, copy_X=copy_X, algorithm=algorithm, alpha=alpha
        )
=======
            fit_intercept=fit_intercept, alpha=alpha, copy_X=copy_X, algorithm=algorithm
        )

    def fit(self, X, y, queue=None):
        """
        Fit linear model.
        Parameters
        ----------
        X : {array-like, sparse matrix} of shape (n_samples, n_features)
            Training data.

        y : array-like of shape (n_samples,) or (n_samples, n_targets)
            Target values. Will be cast to X's dtype if necessary.

        queue : dpctl.SyclQueue
            If not None, use this queue for computations.

        Returns
        -------
        self : object
            Fitted Estimator.
        """
        module = self._get_backend("linear_model", "regression")

        if not isinstance(X, np.ndarray):
            X = np.asarray(X)

        dtype = get_dtype(X)
        if dtype not in [np.float32, np.float64]:
            dtype = np.float64
            X = X.astype(dtype, copy=self.copy_X)

        y = np.asarray(y).astype(dtype=dtype)

        X, y = _check_X_y(X, y, force_all_finite=False, accept_2d_y=True)

        policy = self._get_policy(queue, X, y)

        self.n_features_in_ = _num_features(X, fallback_1d=True)

        X_table, y_table = to_table(X, y, queue=queue)
        params = self._get_onedal_params(X.dtype)

        result = module.train(policy, params, X_table, y_table)
        self._onedal_model = result.model

        packed_coefficients = from_table(result.model.packed_coefficients)
        self.coef_, self.intercept_ = (
            packed_coefficients[:, 1:],
            packed_coefficients[:, 0],
        )

        if self.coef_.shape[0] == 1 and y.ndim == 1:
            self.coef_ = self.coef_.ravel()
            self.intercept_ = self.intercept_[0]

        return self
>>>>>>> ded94bf3
<|MERGE_RESOLUTION|>--- conflicted
+++ resolved
@@ -24,13 +24,8 @@
 from ..common._base import BaseEstimator
 from ..common._estimator_checks import _check_is_fitted
 from ..common.hyperparameters import get_hyperparameters
-<<<<<<< HEAD
-from ..datatypes import _convert_to_supported, from_table, to_table
-from ..utils import _check_n_features, _num_features
-=======
 from ..datatypes import from_table, to_table
-from ..utils import _check_array, _check_n_features, _check_X_y, _num_features
->>>>>>> ded94bf3
+from ..utils import _check_n_features, _check_X_y, _num_features
 
 
 class BaseLinearRegression(BaseEstimator, metaclass=ABCMeta):
@@ -165,11 +160,7 @@
         else:
             model = self._create_model(policy)
 
-<<<<<<< HEAD
-        X_table = to_table(_convert_to_supported(policy, X))
-=======
         X_table = to_table(X, queue=queue)
->>>>>>> ded94bf3
         params = self._get_onedal_params(X_table.dtype)
 
         result = module.infer(policy, params, model, X_table)
@@ -208,70 +199,6 @@
     ):
         super().__init__(fit_intercept=fit_intercept, copy_X=copy_X, algorithm=algorithm)
 
-<<<<<<< HEAD
-=======
-    def fit(self, X, y, queue=None):
-        """
-        Fit linear model.
-        Parameters
-        ----------
-        X : {array-like, sparse matrix} of shape (n_samples, n_features)
-            Training data.
-
-        y : array-like of shape (n_samples,) or (n_samples, n_targets)
-            Target values. Will be cast to X's dtype if necessary.
-
-        queue : dpctl.SyclQueue
-            If not None, use this queue for computations.
-
-        Returns
-        -------
-        self : object
-            Fitted Estimator.
-        """
-        module = self._get_backend("linear_model", "regression")
-
-        # TODO Fix _check_X_y to make sure this conversion is there
-        if not isinstance(X, np.ndarray):
-            X = np.asarray(X)
-
-        dtype = get_dtype(X)
-        if dtype not in [np.float32, np.float64]:
-            dtype = np.float64
-            X = X.astype(dtype, copy=self.copy_X)
-
-        y = np.asarray(y).astype(dtype=dtype)
-
-        X, y = _check_X_y(X, y, force_all_finite=False, accept_2d_y=True)
-
-        policy = self._get_policy(queue, X, y)
-
-        self.n_features_in_ = _num_features(X, fallback_1d=True)
-
-        X_table, y_table = to_table(X, y, queue=queue)
-        params = self._get_onedal_params(X_table.dtype)
-
-        hparams = get_hyperparameters("linear_regression", "train")
-        if hparams is not None and not hparams.is_default:
-            result = module.train(policy, params, hparams.backend, X_table, y_table)
-        else:
-            result = module.train(policy, params, X_table, y_table)
-
-        self._onedal_model = result.model
-
-        packed_coefficients = from_table(result.model.packed_coefficients)
-        self.coef_, self.intercept_ = (
-            packed_coefficients[:, 1:],
-            packed_coefficients[:, 0],
-        )
-
-        if self.coef_.shape[0] == 1 and y.ndim == 1:
-            self.coef_ = self.coef_.ravel()
-            self.intercept_ = self.intercept_[0]
-
-        return self
-
->>>>>>> ded94bf3
 
 class Ridge(BaseLinearRegression):
     """
@@ -305,65 +232,5 @@
         alpha=1.0,
     ):
         super().__init__(
-<<<<<<< HEAD
             fit_intercept=fit_intercept, copy_X=copy_X, algorithm=algorithm, alpha=alpha
-        )
-=======
-            fit_intercept=fit_intercept, alpha=alpha, copy_X=copy_X, algorithm=algorithm
-        )
-
-    def fit(self, X, y, queue=None):
-        """
-        Fit linear model.
-        Parameters
-        ----------
-        X : {array-like, sparse matrix} of shape (n_samples, n_features)
-            Training data.
-
-        y : array-like of shape (n_samples,) or (n_samples, n_targets)
-            Target values. Will be cast to X's dtype if necessary.
-
-        queue : dpctl.SyclQueue
-            If not None, use this queue for computations.
-
-        Returns
-        -------
-        self : object
-            Fitted Estimator.
-        """
-        module = self._get_backend("linear_model", "regression")
-
-        if not isinstance(X, np.ndarray):
-            X = np.asarray(X)
-
-        dtype = get_dtype(X)
-        if dtype not in [np.float32, np.float64]:
-            dtype = np.float64
-            X = X.astype(dtype, copy=self.copy_X)
-
-        y = np.asarray(y).astype(dtype=dtype)
-
-        X, y = _check_X_y(X, y, force_all_finite=False, accept_2d_y=True)
-
-        policy = self._get_policy(queue, X, y)
-
-        self.n_features_in_ = _num_features(X, fallback_1d=True)
-
-        X_table, y_table = to_table(X, y, queue=queue)
-        params = self._get_onedal_params(X.dtype)
-
-        result = module.train(policy, params, X_table, y_table)
-        self._onedal_model = result.model
-
-        packed_coefficients = from_table(result.model.packed_coefficients)
-        self.coef_, self.intercept_ = (
-            packed_coefficients[:, 1:],
-            packed_coefficients[:, 0],
-        )
-
-        if self.coef_.shape[0] == 1 and y.ndim == 1:
-            self.coef_ = self.coef_.ravel()
-            self.intercept_ = self.intercept_[0]
-
-        return self
->>>>>>> ded94bf3
+        )