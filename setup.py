#! /usr/bin/env python
# ==============================================================================
# Copyright 2014 Intel Corporation
# Copyright 2024 Fujitsu Limited
#
# Licensed under the Apache License, Version 2.0 (the "License");
# you may not use this file except in compliance with the License.
# You may obtain a copy of the License at
#
#     http://www.apache.org/licenses/LICENSE-2.0
#
# Unless required by applicable law or agreed to in writing, software
# distributed under the License is distributed on an "AS IS" BASIS,
# WITHOUT WARRANTIES OR CONDITIONS OF ANY KIND, either express or implied.
# See the License for the specific language governing permissions and
# limitations under the License.
# ==============================================================================

# Environment variables which impact the build process:
#
#   DALROOT (required)
#      oneDAL root path (folder containing `bin`,`include`, and `lib` folders)
#
#   MPIROOT (required if NO_DIST not set)
#      MPI root path (folder containing `bin`,`include`, and `lib` folders)
#
#   NO_DIST (default: false)
#      build sklearnex without MPI support
#
#   NO_DPC (default: false)
#      build oneDAL interfaces without SYCL support
#
#   NO_STREAM (default: false)
#      disables building daal4py with streaming mode
#
#   OFF_ONEDAL_IFACE (default: false)
#      do not build or use oneDAL interfaces (e.g. DAAL support only)

import glob

# System imports
import os
import pathlib
import platform as plt
import re
import shutil
import sys
import time
from contextlib import contextmanager
from ctypes.util import find_library
from os.path import join as jp
from sysconfig import get_config_vars

import numpy as np
import setuptools.command.build as orig_build
import setuptools.command.develop as orig_develop
from Cython.Build import cythonize
from Cython.Distutils import build_ext
from setuptools import Extension, setup

import scripts.build_backend as build_backend
from scripts.package_helpers import get_packages_with_tests
from scripts.version import get_onedal_shared_libs, get_onedal_version

USE_ABS_RPATH = False
ARG_ABS_RPATH = "--abs-rpath"
if ARG_ABS_RPATH in sys.argv:
    USE_ABS_RPATH = True
    sys.argv = [arg for arg in sys.argv if arg != ARG_ABS_RPATH]

IS_WIN = False
IS_MAC = False
IS_LIN = False

dal_root = os.environ.get("DALROOT")

arch_dir = plt.machine()
plt_dict = {"x86_64": "intel64", "AMD64": "intel64", "aarch64": "arm"}
arch_dir = plt_dict[arch_dir] if arch_dir in plt_dict else arch_dir
if dal_root is None:
    raise RuntimeError("Not set DALROOT variable")

if "linux" in sys.platform:
    IS_LIN = True
    lib_dir = jp(dal_root, "lib", arch_dir)
elif sys.platform == "darwin":
    IS_MAC = True
    lib_dir = jp(dal_root, "lib")
elif sys.platform in ["win32", "cygwin"]:
    IS_WIN = True
    lib_dir = jp(dal_root, "lib", arch_dir)
else:
    assert False, sys.platform + " not supported"

ONEDAL_MAJOR_BINARY_VERSION, ONEDAL_MINOR_BINARY_VERSION = get_onedal_version(
    dal_root, "binary"
)
ONEDAL_VERSION = get_onedal_version(dal_root)
ONEDAL_2021_3 = 2021 * 10000 + 3 * 100
ONEDAL_2023_0_1 = 2023 * 10000 + 0 * 100 + 1
is_onedal_iface = (
    os.environ.get("OFF_ONEDAL_IFACE", "0") == "0" and ONEDAL_VERSION >= ONEDAL_2021_3
)

sklearnex_version = (
    os.environ["SKLEARNEX_VERSION"]
    if "SKLEARNEX_VERSION" in os.environ
    else time.strftime("%Y%m%d.%H%M%S")
)

trues = ["true", "True", "TRUE", "1", "t", "T", "y", "Y", "Yes", "yes", "YES"]
no_dist = True if "NO_DIST" in os.environ and os.environ["NO_DIST"] in trues else False
no_dpc = True if "NO_DPC" in os.environ and os.environ["NO_DPC"] in trues else False
no_stream = "NO_STREAM" in os.environ and os.environ["NO_STREAM"] in trues
use_gcov = "SKLEARNEX_GCOV" in os.environ and os.environ["SKLEARNEX_GCOV"] in trues
debug_build = os.getenv("DEBUG_BUILD") == "1"
mpi_root = None if no_dist else os.environ["MPIROOT"]
dpcpp = (
    shutil.which("icpx") is not None
    and "onedal_dpc" in get_onedal_shared_libs(dal_root)
    and not no_dpc
    and not (IS_WIN and debug_build)
)

use_parameters_lib = (not IS_WIN) and (ONEDAL_VERSION >= 20240000)

build_distribute = dpcpp and not no_dist and IS_LIN

daal_lib_dir = lib_dir if (IS_MAC or os.path.isdir(lib_dir)) else os.path.dirname(lib_dir)
ONEDAL_LIBDIRS = [daal_lib_dir]
if IS_WIN:
    ONEDAL_LIBDIRS.append(f"{os.environ.get('CONDA_PREFIX')}/Library/lib")

if no_stream:
    print("\nDisabling support for streaming mode\n")
if no_dist:
    print("\nDisabling support for distributed mode\n")
    DIST_CFLAGS = []
    DIST_CPPS = []
    MPI_INCDIRS = []
    MPI_LIBDIRS = []
    MPI_LIBS = []
    MPI_CPPS = []
else:
    DIST_CFLAGS = [
        "-D_DIST_",
    ]
    DIST_CPPS = ["src/transceiver.cpp"]
    MPI_INCDIRS = [jp(mpi_root, "include")]
    MPI_LIBDIRS = [jp(mpi_root, "lib")]
    MPI_LIBNAME = getattr(os.environ, "MPI_LIBNAME", None)
    if MPI_LIBNAME:
        MPI_LIBS = [MPI_LIBNAME]
    elif IS_WIN:
        if os.path.isfile(jp(mpi_root, "lib", "mpi.lib")):
            MPI_LIBS = ["mpi"]
        if os.path.isfile(jp(mpi_root, "lib", "impi.lib")):
            MPI_LIBS = ["impi"]
        assert MPI_LIBS, "Couldn't find MPI library"
    else:
        MPI_LIBS = ["mpi"]
    MPI_CPPS = ["src/mpi/mpi_transceiver.cpp"]


def get_sdl_cflags():
    if IS_LIN or IS_MAC:
        return DIST_CFLAGS + [
            "-fstack-protector-strong",
            "-fPIC",
            "-D_FORTIFY_SOURCE=2",
            "-Wformat",
            "-Wformat-security",
            "-fno-strict-overflow",
            "-fno-delete-null-pointer-checks",
        ]
    if IS_WIN:
        return DIST_CFLAGS + ["-GS"]


def get_sdl_ldflags():
    if IS_LIN:
        return [
            "-Wl,-z,noexecstack,-z,relro,-z,now,-fstack-protector-strong,"
            "-fno-strict-overflow,-fno-delete-null-pointer-checks,-fwrapv"
        ]
    if IS_MAC:
        return [
            "-fstack-protector-strong",
            "-fno-strict-overflow",
            "-fno-delete-null-pointer-checks",
            "-fwrapv",
        ]
    if IS_WIN:
        return ["-NXCompat", "-DynamicBase"]


def get_daal_type_defines():
    daal_type_defines = [
        "DAAL_ALGORITHM_FP_TYPE",
        "DAAL_SUMMARY_STATISTICS_TYPE",
        "DAAL_DATA_TYPE",
    ]
    return [(d, "double") for d in daal_type_defines]


def get_libs(iface="daal"):
    major_version = ONEDAL_MAJOR_BINARY_VERSION
    if IS_WIN:
        libraries_plat = [f"onedal_core_dll.{major_version}"]
        onedal_lib = [
            f"onedal_dll.{major_version}",
        ]
        onedal_dpc_lib = [
            f"onedal_dpc_dll.{major_version}",
        ]
        if use_parameters_lib:
            onedal_lib += [
                f"onedal_parameters.{major_version}",
                f"onedal_parameters_dll.{major_version}",
            ]
            onedal_dpc_lib += [
                f"onedal_parameters_dpc_dll.{major_version}",
            ]
    elif IS_MAC:
        libraries_plat = [
            f"onedal_core.{major_version}",
            f"onedal_thread.{major_version}",
        ]
        onedal_lib = [
            f"onedal.{major_version}",
        ]
        onedal_dpc_lib = [
            f"onedal_dpc.{major_version}",
        ]
        if use_parameters_lib:
            onedal_lib += [
                f"onedal_parameters.{major_version}",
            ]
            onedal_dpc_lib += [
                f"onedal_parameters_dpc.{major_version}",
            ]
    else:
        libraries_plat = [
            f":libonedal_core.so.{major_version}",
            f":libonedal_thread.so.{major_version}",
        ]
        onedal_lib = [
            f":libonedal.so.{major_version}",
        ]
        onedal_dpc_lib = [
            f":libonedal_dpc.so.{major_version}",
        ]
        if use_parameters_lib:
            onedal_lib += [
                f":libonedal_parameters.so.{major_version}",
            ]
            onedal_dpc_lib += [
                f":libonedal_parameters_dpc.so.{major_version}",
            ]
    if iface == "onedal":
        libraries_plat = onedal_lib + libraries_plat
    elif iface == "onedal_dpc":
        libraries_plat = onedal_dpc_lib + libraries_plat
    return libraries_plat


def get_build_options():
    include_dir_plat = [
        os.path.abspath("./src"),
        os.path.abspath("."),
    ]
    include_dir_candidates = [
        jp(dal_root, "include"),
        jp(dal_root, "include", "dal"),
        jp(dal_root, "Library", "include", "dal"),
    ]
    for candidate in include_dir_candidates:
        if os.path.isdir(candidate):
            include_dir_plat.append(candidate)
    # FIXME it is a wrong place for this dependency
    if not no_dist:
        include_dir_plat.append(mpi_root + "/include")
    using_intel = os.environ.get("cc", "") in [
        "icc",
        "icpc",
        "icl",
        "dpcpp",
        "icx",
        "icpx",
    ]
    eca = [
        "-DPY_ARRAY_UNIQUE_SYMBOL=daal4py_array_API",
        '-DD4P_VERSION="' + sklearnex_version + '"',
        "-DNPY_ALLOW_THREADS=1",
    ]
    ela = []

    if using_intel and IS_WIN:
        include_dir_plat.append(
            jp(os.environ.get("ICPP_COMPILER16", ""), "compiler", "include")
        )
        eca += ["-std=c++17", "-w", "/MD"]
    elif not using_intel and IS_WIN:
        eca += ["-wd4267", "-wd4244", "-wd4101", "-wd4996", "/std:c++17"]
    else:
        eca += [
            "-std=c++17",
            "-w",
        ]  # '-D_GLIBCXX_USE_CXX11_ABI=0']

    # Security flags
    eca += get_sdl_cflags()
    ela += get_sdl_ldflags()

    if IS_MAC:
        eca.append("-stdlib=libc++")
        ela.append("-stdlib=libc++")
        ela.append("-Wl,-rpath,{}".format(daal_lib_dir))
        ela.append("-Wl,-rpath,@loader_path/../../../")
    elif IS_WIN:
        ela.append("-IGNORE:4197")
    elif IS_LIN and not any(
        x in os.environ and "-g" in os.environ[x]
        for x in ["CPPFLAGS", "CFLAGS", "LDFLAGS"]
    ):
        ela.append("-s")
    if IS_LIN:
        ela.append("-fPIC")
        ela.append(
            f"-Wl,-rpath,{(daal_lib_dir + ':') if USE_ABS_RPATH else ''}$ORIGIN/../../../"
        )
    return eca, ela, include_dir_plat


def getpyexts():
    eca, ela, include_dir_plat = get_build_options()
    libraries_plat = get_libs("daal")

    exts = []

    ext = Extension(
        "daal4py._daal4py",
        [
            os.path.abspath("src/daal4py.cpp"),
            os.path.abspath("build/daal4py_cpp.cpp"),
            os.path.abspath("build/daal4py_cy.pyx"),
        ]
        + DIST_CPPS,
        depends=glob.glob(jp(os.path.abspath("src"), "*.h")),
        include_dirs=include_dir_plat + [np.get_include()],
        extra_compile_args=eca,
        define_macros=get_daal_type_defines(),
        extra_link_args=ela,
        libraries=libraries_plat,
        library_dirs=ONEDAL_LIBDIRS,
        language="c++",
    )
    exts.extend(cythonize(ext, nthreads=n_threads))

    if not no_dist:
        mpi_include_dir = include_dir_plat + [np.get_include()] + MPI_INCDIRS
        mpi_depens = glob.glob(jp(os.path.abspath("src"), "*.h"))
        mpi_extra_link = ela + ["-Wl,-rpath,{}".format(x) for x in MPI_LIBDIRS]
        exts.append(
            Extension(
                "daal4py.mpi_transceiver",
                MPI_CPPS,
                depends=mpi_depens,
                include_dirs=mpi_include_dir,
                extra_compile_args=eca,
                define_macros=get_daal_type_defines(),
                extra_link_args=mpi_extra_link,
                libraries=libraries_plat + MPI_LIBS,
                library_dirs=ONEDAL_LIBDIRS + MPI_LIBDIRS,
                language="c++",
            )
        )
    return exts


cfg_vars = get_config_vars()
for key, value in get_config_vars().items():
    if isinstance(value, str):
        cfg_vars[key] = value.replace("-Wstrict-prototypes", "").replace("-DNDEBUG", "")


def gen_pyx(odir):
    gtr_files = glob.glob(jp(os.path.abspath("generator"), "*")) + ["./setup.py"]
    src_files = [
        os.path.abspath("build/daal4py_cpp.h"),
        os.path.abspath("build/daal4py_cpp.cpp"),
        os.path.abspath("build/daal4py_cy.pyx"),
    ]
    if all(os.path.isfile(x) for x in src_files):
        src_files.sort(key=os.path.getmtime)
        gtr_files.sort(key=os.path.getmtime, reverse=True)
        if os.path.getmtime(src_files[0]) > os.path.getmtime(gtr_files[0]):
            print(
                "Generated files are all newer than generator code."
                "Skipping code generation"
            )
            return

    from generator.gen_daal4py import gen_daal4py

    odir = os.path.abspath(odir)
    if not os.path.isdir(odir):
        os.mkdir(odir)
    gen_daal4py(dal_root, odir, sklearnex_version, no_dist=no_dist, no_stream=no_stream)


gen_pyx(os.path.abspath("./build"))


def get_onedal_py_libs():
    ext_suffix = get_config_vars("EXT_SUFFIX")[0]
    libs = [f"_onedal_py_host{ext_suffix}", f"_onedal_py_dpc{ext_suffix}"]
    if build_distribute:
        libs += [f"_onedal_py_spmd_dpc{ext_suffix}"]
    if IS_WIN:
        ext_suffix_lib = ext_suffix.replace(".dll", ".lib")
        libs += [f"_onedal_py_host{ext_suffix_lib}", f"_onedal_py_dpc{ext_suffix_lib}"]
        if build_distribute:
            libs += [f"_onedal_py_spmd_dpc{ext_suffix_lib}"]
    return libs


class custom_build:
    def run(self):
        cxx = os.getenv("CXX", "cl" if IS_WIN else "g++")
        build_onedal = lambda iface: build_backend.custom_build_cmake_clib(
            iface=iface,
            cxx=cxx,
            onedal_major_binary_version=ONEDAL_MAJOR_BINARY_VERSION,
            no_dist=no_dist,
            use_parameters_lib=use_parameters_lib,
            use_abs_rpath=USE_ABS_RPATH,
        )
        if is_onedal_iface:
<<<<<<< HEAD
            build_onedal("host")
            if dpcpp:
                build_onedal("dpc")
                if build_distribute:
                    build_onedal("spmd_dpc")
=======
            cxx = os.getenv("CXX", "cl" if IS_WIN else "g++")
            build_backend.custom_build_cmake_clib(
                iface="host",
                cxx=cxx,
                onedal_major_binary_version=ONEDAL_MAJOR_BINARY_VERSION,
                no_dist=no_dist,
                use_parameters_lib=use_parameters_lib,
                use_abs_rpath=USE_ABS_RPATH,
                use_gcov=use_gcov,
            )
        if dpcpp:
            if is_onedal_iface:
                build_backend.custom_build_cmake_clib(
                    iface="dpc",
                    onedal_major_binary_version=ONEDAL_MAJOR_BINARY_VERSION,
                    no_dist=no_dist,
                    use_parameters_lib=use_parameters_lib,
                    use_abs_rpath=USE_ABS_RPATH,
                    use_gcov=use_gcov,
                )
                if build_distribute:
                    build_backend.custom_build_cmake_clib(
                        iface="spmd_dpc",
                        onedal_major_binary_version=ONEDAL_MAJOR_BINARY_VERSION,
                        no_dist=no_dist,
                        use_parameters_lib=use_parameters_lib,
                        use_abs_rpath=USE_ABS_RPATH,
                        use_gcov=use_gcov,
                    )
>>>>>>> 1a65ddfa

    def post_build(self):
        if IS_MAC:
            import subprocess

            # manually fix incorrect install_name of oneDAL 2023.0.1 libs
            major_version = ONEDAL_MAJOR_BINARY_VERSION
            major_is_available = (
                find_library(f"libonedal_core.{major_version}.dylib") is not None
            )
            if major_is_available and ONEDAL_VERSION == ONEDAL_2023_0_1:
                extension_libs = list(pathlib.Path(".").glob("**/*darwin.so"))
                onedal_libs = ["onedal", "onedal_dpc", "onedal_core", "onedal_thread"]
                for ext_lib in extension_libs:
                    for onedal_lib in onedal_libs:
                        subprocess.call(
                            "/usr/bin/install_name_tool -change "
                            f"lib{onedal_lib}.dylib "
                            f"lib{onedal_lib}.{major_version}.dylib "
                            f"{ext_lib}".split(" "),
                            shell=False,
                        )


@contextmanager
def set_nthreads(n_threads):
    """MAKEFLAGS is used by the onedal cmake to determine the number of processes,
    if it is set via the setup.py commmand with the --parallel or -j argument, it
    will superceed this value. When both are not set, it will default to the number
    of cpus, n_threads should be a positive integer, None, or True"""
    makeflags = os.getenv("MAKEFLAGS", None)
    # True is used by setuptools to indicate cpu_count for `parallel`
    if n_threads is True:
        n_threads = os.cpu_count()

    if makeflags:
        # extract "-j" option value set in makeflags
        if re.findall(r"(?<=(?<!-)-j)\d*|$", makeflags)[0] and n_threads:
            # sub the value out if n_threads has been set
            os.environ["MAKEFLAGS"] = re.sub(
                r"(?<=(?<!-)-j)\d*", str(n_threads), makeflags, 1
            )
        else:
            # add the value to MAKEFLAGS since it is not set
            os.environ["MAKEFLAGS"] += f" -j{n_threads if n_threads else os.cpu_count()}"

        yield
        os.environ["MAKEFLAGS"] = makeflags

    else:
        # parallel == None inidicates not set, we default to cpu_count
        os.environ["MAKEFLAGS"] = f"-j{n_threads if n_threads else os.cpu_count()}"
        yield
        del os.environ["MAKEFLAGS"]


class develop(orig_develop.develop, custom_build):

    def run(self):
        with set_nthreads(self.parallel):
            custom_build.run(self)
            super().run()
            custom_build.post_build(self)


class build(orig_build.build, custom_build):

    def run(self):
        with set_nthreads(self.parallel):
            custom_build.run(self)
            super().run()
            custom_build.post_build(self)


project_urls = {
    "Bug Tracker": "https://github.com/uxlfoundation/scikit-learn-intelex",
    "Documentation": "https://intelpython.github.io/daal4py/",
    "Source Code": "https://github.com/uxlfoundation/scikit-learn-intelex/daal4py",
}

with open("README.md", "r", encoding="utf8") as f:
    long_description = f.read()

packages_with_tests = [
    "daal4py",
    "daal4py.mb",
    "daal4py.sklearn",
    "daal4py.sklearn.cluster",
    "daal4py.sklearn.decomposition",
    "daal4py.sklearn.ensemble",
    "daal4py.sklearn.linear_model",
    "daal4py.sklearn.manifold",
    "daal4py.sklearn.metrics",
    "daal4py.sklearn.neighbors",
    "daal4py.sklearn.monkeypatch",
    "daal4py.sklearn.svm",
    "daal4py.sklearn.utils",
    "daal4py.sklearn.model_selection",
    "onedal",
    "onedal.common",
    "onedal.covariance",
    "onedal.datatypes",
    "onedal.decomposition",
    "onedal.ensemble",
    "onedal.neighbors",
    "onedal.primitives",
    "onedal.svm",
    "onedal.utils",
    "sklearnex",
    "sklearnex.basic_statistics",
    "sklearnex.cluster",
    "sklearnex.covariance",
    "sklearnex.decomposition",
    "sklearnex.ensemble",
    "sklearnex.glob",
    "sklearnex.linear_model",
    "sklearnex.manifold",
    "sklearnex.metrics",
    "sklearnex.model_selection",
    "sklearnex.neighbors",
    "sklearnex.preview",
    "sklearnex.preview.covariance",
    "sklearnex.preview.decomposition",
    "sklearnex.svm",
    "sklearnex.utils",
]

if ONEDAL_VERSION >= 20230100:
    packages_with_tests += ["onedal.basic_statistics", "onedal.linear_model"]

if ONEDAL_VERSION >= 20230200:
    packages_with_tests += ["onedal.cluster"]

if build_distribute:
    packages_with_tests += [
        "onedal.spmd",
        "onedal.spmd.covariance",
        "onedal.spmd.decomposition",
        "onedal.spmd.ensemble",
        "sklearnex.spmd",
        "sklearnex.spmd.covariance",
        "sklearnex.spmd.decomposition",
        "sklearnex.spmd.ensemble",
    ]
    if ONEDAL_VERSION >= 20230100:
        packages_with_tests += [
            "onedal.spmd.basic_statistics",
            "onedal.spmd.linear_model",
            "onedal.spmd.neighbors",
            "sklearnex.spmd.basic_statistics",
            "sklearnex.spmd.linear_model",
            "sklearnex.spmd.neighbors",
        ]
    if ONEDAL_VERSION >= 20230200:
        packages_with_tests += ["onedal.spmd.cluster", "sklearnex.spmd.cluster"]

setup(
    name="scikit-learn-intelex",
    description="Intel(R) Extension for Scikit-learn is a "
    "seamless way to speed up your Scikit-learn application.",
    long_description=long_description,
    long_description_content_type="text/markdown",
    license="Apache-2.0",
    author="Intel Corporation",
    version=sklearnex_version,
    url="https://github.com/uxlfoundation/scikit-learn-intelex",
    author_email="onedal.maintainers@intel.com",
    maintainer_email="onedal.maintainers@intel.com",
    project_urls=project_urls,
    cmdclass={"develop": develop, "build": build, "build_ext": build_ext},
    classifiers=[
        "Development Status :: 5 - Production/Stable",
        "Environment :: Console",
        "Intended Audience :: Developers",
        "Intended Audience :: Other Audience",
        "Intended Audience :: Science/Research",
        "License :: OSI Approved :: Apache Software License",
        "Operating System :: Microsoft :: Windows",
        "Operating System :: POSIX :: Linux",
        "Programming Language :: Python :: 3",
        "Programming Language :: Python :: 3.9",
        "Programming Language :: Python :: 3.10",
        "Programming Language :: Python :: 3.11",
        "Programming Language :: Python :: 3.12",
        "Topic :: Scientific/Engineering",
        "Topic :: System",
        "Topic :: Software Development",
    ],
    python_requires=">=3.9",
    install_requires=[
        "scikit-learn>=1.0",
        "numpy>=1.19.5 ; python_version <= '3.9'",
        "numpy>=1.21.6 ; python_version == '3.10'",
        "numpy>=1.23.5 ; python_version >= '3.11'",
    ],
    keywords=["machine learning", "scikit-learn", "data science", "data analytics"],
    packages=get_packages_with_tests(packages_with_tests),
    package_data={
        "onedal": get_onedal_py_libs(),
    },
    ext_modules=getpyexts(),
)<|MERGE_RESOLUTION|>--- conflicted
+++ resolved
@@ -437,43 +437,11 @@
             use_abs_rpath=USE_ABS_RPATH,
         )
         if is_onedal_iface:
-<<<<<<< HEAD
             build_onedal("host")
             if dpcpp:
                 build_onedal("dpc")
                 if build_distribute:
                     build_onedal("spmd_dpc")
-=======
-            cxx = os.getenv("CXX", "cl" if IS_WIN else "g++")
-            build_backend.custom_build_cmake_clib(
-                iface="host",
-                cxx=cxx,
-                onedal_major_binary_version=ONEDAL_MAJOR_BINARY_VERSION,
-                no_dist=no_dist,
-                use_parameters_lib=use_parameters_lib,
-                use_abs_rpath=USE_ABS_RPATH,
-                use_gcov=use_gcov,
-            )
-        if dpcpp:
-            if is_onedal_iface:
-                build_backend.custom_build_cmake_clib(
-                    iface="dpc",
-                    onedal_major_binary_version=ONEDAL_MAJOR_BINARY_VERSION,
-                    no_dist=no_dist,
-                    use_parameters_lib=use_parameters_lib,
-                    use_abs_rpath=USE_ABS_RPATH,
-                    use_gcov=use_gcov,
-                )
-                if build_distribute:
-                    build_backend.custom_build_cmake_clib(
-                        iface="spmd_dpc",
-                        onedal_major_binary_version=ONEDAL_MAJOR_BINARY_VERSION,
-                        no_dist=no_dist,
-                        use_parameters_lib=use_parameters_lib,
-                        use_abs_rpath=USE_ABS_RPATH,
-                        use_gcov=use_gcov,
-                    )
->>>>>>> 1a65ddfa
 
     def post_build(self):
         if IS_MAC:
