--- conflicted
+++ resolved
@@ -48,10 +48,6 @@
      - name: Upload to codecov
        run: |
          export PR=${{ github.event.workflow_run.pull_requests[0].number }}
-<<<<<<< HEAD
-         echo $PR
-=======
->>>>>>> fb564c38
          export CODECOV_NAME=CI-$PR-${{ github.sha }}
          if [ -n "${PR}" ]; then export PR="-P ${PR}"; fi
          export SHA=${{ github.event.workflow_run.head_sha }}
