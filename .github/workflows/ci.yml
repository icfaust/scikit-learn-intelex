#===============================================================================
# Copyright 2024 Intel Corporation
#
# Licensed under the Apache License, Version 2.0 (the "License");
# you may not use this file except in compliance with the License.
# You may obtain a copy of the License at
#
#     http://www.apache.org/licenses/LICENSE-2.0
#
# Unless required by applicable law or agreed to in writing, software
# distributed under the License is distributed on an "AS IS" BASIS,
# WITHOUT WARRANTIES OR CONDITIONS OF ANY KIND, either express or implied.
# See the License for the specific language governing permissions and
# limitations under the License.
#===============================================================================

name: CI
on:
  pull_request:
    branches: [ "main" ]
  push:
    branches:
      - main
  workflow_dispatch:

permissions: read-all

concurrency:
  group: ${{ github.workflow }}-${{ github.event_name }}-${{ github.ref_name }}-${{ github.event.number || github.sha }}
  cancel-in-progress: true

env:
  DPCTL_VERSION: 0.20.2
  DPNP_VERSION: 0.18.1
  DPCTL_PY_VERSIONS: '3.9\|3.11'
  UXL_PYTHONVERSION: "3.12"
  UXL_SKLEARNVERSION: "1.4"
  ONEDAL_REPO: "uxlfoundation/oneDAL"

jobs:

  onedal_nightly:
    runs-on: ubuntu-24.04
    name: Identify oneDAL nightly
    timeout-minutes: 2

    steps:
      - name: Get run ID of "Nightly-build" workflow
        id: get-run-id
        run: |
          WF_NAME="Nightly-build"
          JQ_QUERY='map(select(.event == "workflow_dispatch" or .event == "schedule")) | .[0].databaseId'
          RUN_ID=`gh run --repo ${{ env.ONEDAL_REPO }} list --workflow "${WF_NAME}" --json databaseId,event --status success --jq "${JQ_QUERY}"`
          echo "Detected latest run id of ${RUN_ID} for workflow ${WF_NAME}"
          echo "run-id=${RUN_ID}" >> "$GITHUB_OUTPUT"
        env:
          GH_TOKEN: ${{ github.token }}
    outputs:
       run-id: ${{ steps.get-run-id.outputs.run-id }}
       uxl-python: ${{ env.UXL_PYTHONVERSION }}
       uxl-sklearn: ${{ env.UXL_SKLEARNVERSION }}

  sklearn_lnx:
    needs: onedal_nightly
    strategy:
      fail-fast: false
      matrix:
        include:
          - PYTHON_VERSION: "3.9"
            SKLEARN_VERSION: "1.5"
          - PYTHON_VERSION: "3.10"
            SKLEARN_VERSION: "1.0"
          - PYTHON_VERSION: "3.11"
            SKLEARN_VERSION: "1.6"
    name: LinuxNightly/venv Python${{ matrix.PYTHON_VERSION }}_Sklearn${{ matrix.SKLEARN_VERSION }}
    runs-on: ubuntu-24.04
    timeout-minutes: 120

    steps:
      - name: Checkout Scikit-learn-intelex
        uses: actions/checkout@v5
      - name: Install Python
        uses: actions/setup-python@v6
        with:
          python-version: ${{ matrix.PYTHON_VERSION }}  
      - name: Download oneDAL build artifact
        uses: actions/download-artifact@v5
        with:
          name: __release_lnx
          github-token: ${{ github.token }}
          repository: ${{ env.ONEDAL_REPO }}
          run-id: ${{ needs.onedal_nightly.outputs.run-id }}
          path: ./__release_lnx
      - name: Download oneDAL environment artifact
        uses: actions/download-artifact@v5
        with:
          name: oneDAL_env
          github-token: ${{ github.token }}
          repository: ${{ env.ONEDAL_REPO }}
          run-id: ${{ needs.onedal_nightly.outputs.run-id }}
          path: .ci/env
      - name: Set Environment Variables
        id: set-env
        run: |
          # Disable SPMD testing
          echo "NO_DIST=1" >> "$GITHUB_ENV"
          # Determine dpctl support
          DPCFLAG="0"
          if [ $(echo ${{ matrix.PYTHON_VERSION }} | grep '${{ env.DPCTL_PY_VERSIONS }}') ]; then DPCFLAG=''; fi
          echo "DPCFLAG=${DPCFLAG}" >> "$GITHUB_OUTPUT"
          # enable coverage report generation
          echo "COVERAGE_RCFILE=$(readlink -f .coveragerc)" >> "$GITHUB_ENV"
          if [[ -z $DPCFLAG ]]; then echo "SKLEARNEX_GCOV=1" >> "$GITHUB_ENV"; fi
      - name: apt-get
        run: sudo apt-get update
      - name: dpcpp installation
        run: |
          # This CI system yields oneAPI dependencies from the oneDAL repository
          bash .ci/env/apt.sh dpcpp
      - name: describe system
        run: |
          source /opt/intel/oneapi/setvars.sh
          bash .ci/scripts/describe_system.sh
      - name: Install develop requirements
        run: |
          python -m venv venv
          source venv/bin/activate
          pip install -r dependencies-dev
          pip list
          echo "NUMPY_BUILD=$(python -m pip freeze | grep numpy)" >> "$GITHUB_ENV"
      - name: Build daal4py/sklearnex
        run: |
          source venv/bin/activate
          source .github/scripts/activate_components.sh ${{ steps.set-env.outputs.DPCFLAG }}
          python setup.py install --single-version-externally-managed --record=record.txt
      - name: Install testing requirements
        run: |
          source venv/bin/activate
          source .github/scripts/activate_components.sh
          bash .ci/scripts/setup_sklearn.sh ${{ matrix.SKLEARN_VERSION }}
          pip install --upgrade -r requirements-test.txt
          pip install $(python .ci/scripts/get_compatible_scipy_version.py ${{ matrix.SKLEARN_VERSION }}) pyyaml
          if [ "${{ steps.set-env.outputs.DPCFLAG }}" == "" ]; then pip install dpctl==${{ env.DPCTL_VERSION }} dpnp==${{ env.DPNP_VERSION }}; fi
          pip list
      - name: Sklearnex testing
        run: |
          source venv/bin/activate
          source .github/scripts/activate_components.sh
          export COVERAGE_FILE=$(pwd)/.coverage.sklearnex
          cd .ci
          ../conda-recipe/run_test.sh
      - name: Sklearn testing
        run: |
          source venv/bin/activate
          source .github/scripts/activate_components.sh
          export COVERAGE_FILE=$(pwd)/.coverage.sklearn
          if [ "${{ steps.set-env.outputs.DPCFLAG }}" == "" ]; then export CPU=cpu; fi
          bash .ci/scripts/run_sklearn_tests.sh $CPU
      - name: Create coverage report
        run: |
          source venv/bin/activate
          source .github/scripts/activate_components.sh ${{ steps.set-env.outputs.DPCFLAG }}
          bash .github/scripts/generate_coverage_reports.sh lnx${{ matrix.PYTHON_VERSION }}_${{ matrix.SKLEARN_VERSION }} ${{ steps.set-env.outputs.DPCFLAG }}
      - name: Archive coverage report
        uses: actions/upload-artifact@v4
        with:
          name: coverage_lnx_Py${{ matrix.PYTHON_VERSION }}_${{ matrix.SKLEARN_VERSION }}
          path: |
            *_lnx${{ matrix.PYTHON_VERSION }}_${{ matrix.SKLEARN_VERSION }}.info
      - name: Sklearn testing [preview]
        run: |
          source venv/bin/activate
          source .github/scripts/activate_components.sh
          if [ "${{ steps.set-env.outputs.DPCFLAG }}" == "" ]; then export CPU=cpu; fi
          export SKLEARNEX_PREVIEW='YES'
          bash .ci/scripts/run_sklearn_tests.sh $CPU

  sklearn_win:
    needs: onedal_nightly
    strategy:
      fail-fast: false
      matrix:
        include:
          - PYTHON_VERSION: "3.9"
            SKLEARN_VERSION: "1.5"
          - PYTHON_VERSION: "3.10"
            SKLEARN_VERSION: "1.0"
          - PYTHON_VERSION: "3.11"
            SKLEARN_VERSION: "1.6"
    name: WindowsNightly/venv Python${{ matrix.PYTHON_VERSION }}_Sklearn${{ matrix.SKLEARN_VERSION }}
    runs-on: windows-2025
    timeout-minutes: 120

    steps:
      - name: Checkout Scikit-learn-intelex
        uses: actions/checkout@v5
      - name: Install Python
        uses: actions/setup-python@v6
        with:
          python-version: ${{ matrix.PYTHON_VERSION }}
      - name: Download oneDAL build artifact
        uses: actions/download-artifact@v5
        with:
          name: __release_win
          github-token: ${{ github.token }}
          repository: ${{ env.ONEDAL_REPO }}
          run-id: ${{ needs.onedal_nightly.outputs.run-id }}
          path: ./__release_win
      - name: Download Intel BaseKit artifact
        uses: actions/download-artifact@v5
        with:
          name: intel_oneapi_basekit
          github-token: ${{ github.token }}
          repository: ${{ env.ONEDAL_REPO }}
          run-id: ${{ needs.onedal_nightly.outputs.run-id }}
      - name: Decompress Intel BaseKit
        shell: cmd
        run: |
          tar -xvzf oneapi.tar.gz
          echo "Unzip complete"
      - name: Set Environment Variables
        id: set-env
        shell: cmd
        run: |
          echo C:\msys64\usr\bin;>> %GITHUB_PATH%
          echo NO_DIST=YES>> %GITHUB_ENV%
          set DPCTL_TEMP="${{ env.DPCTL_PY_VERSIONS }}"
          if not %DPCTL_TEMP:${{ matrix.PYTHON_VERSION }}=%==%DPCTL_TEMP% (
            echo DPCFLAG=>> %GITHUB_OUTPUT%
            echo SKLEARNEX_GCOV=YES>> %GITHUB_ENV%
          ) else (
            echo DPCFLAG="0">> %GITHUB_OUTPUT%
          )
          echo COVERAGE_RCFILE=%cd%\.coveragerc>> %GITHUB_ENV%
      - name: Download Intel OpenCL CPU Runtime artifact
        if: ${{ steps.set-env.outputs.DPCFLAG == '' }}
        uses: actions/download-artifact@v5
        with:
          name: opencl_rt_installer
          github-token: ${{ github.token }}
          repository: ${{ env.ONEDAL_REPO }}
          run-id: ${{ needs.onedal_nightly.outputs.run-id }}
          path: .
      - name: Install Intel OpenCL CPU Runtime
        if: ${{ steps.set-env.outputs.DPCFLAG == '' }}
        run: |
          Start-Process msiexec -ArgumentList "/i opencl_rt.msi /qn" -Wait
          echo "Installed Intel OpenCL CPU Runtime"
      - name: Install dependencies
        shell: cmd
        run: |
          python -m venv venv
          call .\venv\Scripts\activate.bat
          pip install --upgrade setuptools
          pip install cpufeature pyyaml
          pip install -r dependencies-dev
          for /f "delims=" %%c in ('python -m pip freeze ^| grep numpy') do echo NUMPY_BUILD=%%c>> %GITHUB_ENV%
      - name: System info 
        shell: cmd
        run: |
          call .\venv\Scripts\activate.bat
          call .\oneapi\setvars.bat
          bash .ci/scripts/describe_system.sh
      - name: Build daal4py/sklearnex
        shell: cmd
        run: |
          call .\venv\Scripts\activate.bat
          call .\.github\scripts\activate_components.bat ${{ steps.set-env.outputs.DPCFLAG }}
          set PREFIX=.
          set PYTHON=python
          call .\conda-recipe\bld.bat
      - name: Install testing requirements
        shell: cmd
        run: |
          call .\venv\Scripts\activate.bat
          call .\.github\scripts\activate_components.bat ${{ steps.set-env.outputs.DPCFLAG }}
          bash .ci/scripts/setup_sklearn.sh ${{ matrix.SKLEARN_VERSION }}
          pip install --upgrade -r requirements-test.txt
          for /f "delims=" %%c in ('python .ci\scripts\get_compatible_scipy_version.py ${{ matrix.SKLEARN_VERSION }}') do set SCIPY_VERSION=%%c
          pip install %SCIPY_VERSION%
          if "${{ steps.set-env.outputs.DPCFLAG }}"=="" pip install dpctl==${{ env.DPCTL_VERSION }} dpnp==${{ env.DPNP_VERSION }}
          pip list
      - name: Sklearnex testing
        shell: cmd
        run: |
          call .\venv\Scripts\activate.bat
          call .\.github\scripts\activate_components.bat ${{ steps.set-env.outputs.DPCFLAG }}
          set PYTHON=python
          set COVERAGE_FILE=%cd%\.coverage.sklearnex
          cd ..
          call scikit-learn-intelex\conda-recipe\run_test.bat scikit-learn-intelex\
      - name: Sklearn testing
        shell: cmd
        run: |
          call .\venv\Scripts\activate.bat
          call .\.github\scripts\activate_components.bat ${{ steps.set-env.outputs.DPCFLAG }}
          set COVERAGE_FILE=%cd%\.coverage.sklearn
          if "${{ steps.set-env.outputs.DPCFLAG }}"=="" set CPU=cpu
          bash .ci/scripts/run_sklearn_tests.sh %CPU%
      - name: Create coverage report
        shell: cmd
        run: |
          call .\venv\Scripts\activate.bat
          call .\.github\scripts\activate_components.bat ${{ steps.set-env.outputs.DPCFLAG }}
          bash .github/scripts/generate_coverage_reports.sh win${{ matrix.PYTHON_VERSION }}_${{ matrix.SKLEARN_VERSION }}
      - name: Archive coverage report
        uses: actions/upload-artifact@v4
        with:
          name: coverage_win_Py${{ matrix.PYTHON_VERSION }}_${{ matrix.SKLEARN_VERSION }}
          path: |
             *_win${{ matrix.PYTHON_VERSION }}_${{ matrix.SKLEARN_VERSION }}.info
      - name: Sklearn testing [preview]
        shell: cmd
        run: |
          call .\venv\Scripts\activate.bat
          call .\.github\scripts\activate_components.bat ${{ steps.set-env.outputs.DPCFLAG }}
          if "${{ steps.set-env.outputs.DPCFLAG }}"=="" set CPU=cpu
          set SKLEARNEX_PREVIEW=YES
          bash .ci/scripts/run_sklearn_tests.sh %CPU%

  build_uxl:
    if: github.repository == 'uxlfoundation/scikit-learn-intelex'
    needs: onedal_nightly
    name: LinuxNightly build Python${{ needs.onedal_nightly.outputs.uxl-python }}
    runs-on: ubuntu-24.04
    timeout-minutes: 30

    steps:
      - name: Checkout Scikit-learn-intelex
        uses: actions/checkout@v5
      - name: Install Python
        uses: actions/setup-python@v6
        with:
          python-version: ${{ env.UXL_PYTHONVERSION }}
          cache: 'pip'
          cache-dependency-path: |
            **/dependencies-dev
            **/requirements-test.txt
      - name: Download oneDAL build artifact
        uses: actions/download-artifact@v5
        with:
          name: __release_lnx
          github-token: ${{ github.token }}
          repository: ${{ env.ONEDAL_REPO }}
          run-id: ${{ needs.onedal_nightly.outputs.run-id }}
          path: ./__release_lnx
      - name: Download oneDAL environment artifact
        uses: actions/download-artifact@v5
        with:
          name: oneDAL_env
          github-token: ${{ github.token }}
          repository: ${{ env.ONEDAL_REPO }}
          run-id: ${{ needs.onedal_nightly.outputs.run-id }}
          path: .ci/env
      - name: Set Environment Variables
        id: set-env
        run: |
          # Disable SPMD testing
          echo "NO_DIST=1" >> "$GITHUB_ENV"
          # enable coverage report generation
          echo "SKLEARNEX_GCOV=1" >> "$GITHUB_ENV"
      - name: apt-get
        run: sudo apt-get update && sudo apt-get install -y clang-format
      - name: dpcpp installation
        run: |
          # This CI system yields oneAPI dependencies from the oneDAL repository
          bash .ci/env/apt.sh dpcpp
      - name: describe system
        run: |
          source /opt/intel/oneapi/setvars.sh
          bash .ci/scripts/describe_system.sh
      - name: Install develop requirements
        id: install-reqs
        run: |
          pip install -r dependencies-dev
          echo "numpy-version=$(python -m pip freeze | grep numpy)" >> "$GITHUB_OUTPUT"
          pip list
      - name: Build daal4py/sklearnex
        run: |
          source .github/scripts/activate_components.sh ${{ steps.set-env.outputs.DPCFLAG }}
          python setup.py bdist_wheel
      - name: Archive sklearnex build
        uses: actions/upload-artifact@v4
        with:
          name: sklearnex_build_${{ env.UXL_PYTHONVERSION }}
          path: |
             ./dist/*.whl
    
    outputs:
      numpy-version: ${{ steps.install-reqs.outputs.numpy-version }}
      
  test_uxl:
    strategy:
      fail-fast: false
      matrix:
        include:
          - OS: ubuntu-24.04
            FRAMEWORKS: "pytorch,numpy"
            DEVICE: cpu
    needs: [onedal_nightly, build_uxl]
    name: LinuxNightly [${{ matrix.FRAMEWORKS }}]-${{ matrix.DEVICE }} test Python${{ needs.onedal_nightly.outputs.uxl-python }}_Sklearn${{ needs.onedal_nightly.outputs.uxl-sklearn }}
    runs-on: ${{ matrix.OS }}
    timeout-minutes: 120
    steps:
      - name: Checkout Scikit-learn-intelex
        uses: actions/checkout@v5
      - name: Install Python
        uses: actions/setup-python@v6
        with:
          python-version: ${{ env.UXL_PYTHONVERSION }}
          cache-dependency-path: |
            **/dependencies-dev
            **/requirements-test.txt
      - name: Download oneDAL build artifact
        uses: actions/download-artifact@v5
        with:
          name: __release_lnx
          github-token: ${{ github.token }}
          repository: ${{ env.ONEDAL_REPO }}
          run-id: ${{ needs.onedal_nightly.outputs.run-id }}
          path: ./__release_lnx
      - name: Download oneDAL environment artifact
        uses: actions/download-artifact@v5
        with:
          name: oneDAL_env
          github-token: ${{ github.token }}
          repository: ${{ env.ONEDAL_REPO }}
          run-id: ${{ needs.onedal_nightly.outputs.run-id }}
          path: .ci/env
      - name: Set Environment Variables
        id: set-env
        run: |
          echo "NO_DIST=1" >> "$GITHUB_ENV"
          # enable coverage report generation
          echo "COVERAGE_RCFILE=$(readlink -f .coveragerc)" >> "$GITHUB_ENV"
          echo "ONEDAL_PYTEST_FRAMEWORKS=${{ matrix.FRAMEWORKS }}" >> "$GITHUB_ENV"
          # reduce GPU driver/runner related memory issues
          echo "NEOReadDebugKeys=1" >> "$GITHUB_ENV"
          echo "EnableRecoverablePageFaults=1" >> "$GITHUB_ENV"
          echo "GpuFaultCheckThreshold=0" >> "$GITHUB_ENV"
          # set build numpy version for use in generating code coverage
          echo "NUMPY_BUILD=${{ needs.build_uxl.outputs.numpy-version }}" >> "$GITHUB_ENV"
      - name: apt-get
        run: sudo apt-get update
      - name: dpcpp installation
        run: |
          # This CI system yields oneAPI dependencies from the oneDAL repository
          bash .ci/env/apt.sh dpcpp
      - name: describe system
        run: |
          source /opt/intel/oneapi/setvars.sh
          bash .ci/scripts/describe_system.sh
      - name: Install test requirements
        run: |
          bash .ci/scripts/setup_sklearn.sh ${{ env.UXL_SKLEARNVERSION }}
          pip install --upgrade -r requirements-test.txt
          pip install $(python .ci/scripts/get_compatible_scipy_version.py ${{ env.UXL_SKLEARVERSION }}) pyyaml
          pip list
      - name: Download sklearnex wheel
        uses: actions/download-artifact@v5
        with:
          name: sklearnex_build_${{ env.UXL_PYTHONVERSION }}
      - name: Install PyTorch
        if: contains(matrix.FRAMEWORKS, 'numpy')
        run: |
<<<<<<< HEAD
          pip install dpctl==${{ env.DPCTL_VERSION }}
          # pip install torch --index-url https://download.pytorch.org/whl/xpu
          # python -c "import torch; _=[print(torch.xpu.get_device_name(i)) for i in range(torch.xpu.device_count())]" 
=======
          pip install torch --index-url https://download.pytorch.org/whl/cpu
          python -c "import torch; _=[print(torch.xpu.get_device_name(i)) for i in range(torch.xpu.device_count())]" 
>>>>>>> 5786e052
      - name: Install daal4py/sklearnex
        run: pip install *.whl
      - name: Sklearnex testing
        run: |
          source .github/scripts/activate_components.sh
          export COVERAGE_FILE=$(pwd)/.coverage.sklearnex
          cd .ci
          ../conda-recipe/run_test.sh
      - name: Sklearn testing
        run: |
          source .github/scripts/activate_components.sh
          export COVERAGE_FILE=$(pwd)/.coverage.sklearn
          bash .ci/scripts/run_sklearn_tests.sh ${{ matrix.DEVICE }}
      - name: Create coverage report
        run: |
          source .github/scripts/activate_components.sh
          bash .github/scripts/generate_coverage_reports.sh uxl_lnx_${{ matrix.DEVICE }}
      - name: Archive coverage report
        uses: actions/upload-artifact@v4
        with:
          name: coverage_uxl_lnx_${{ matrix.DEVICE }}
          path: |
            *uxl_lnx_${{ matrix.DEVICE }}.info
      - name: Sklearn testing [preview]
        run: |
          source .github/scripts/activate_components.sh
          export SKLEARNEX_PREVIEW='YES'
          bash .ci/scripts/run_sklearn_tests.sh ${{ matrix.DEVICE }}<|MERGE_RESOLUTION|>--- conflicted
+++ resolved
@@ -463,14 +463,8 @@
       - name: Install PyTorch
         if: contains(matrix.FRAMEWORKS, 'numpy')
         run: |
-<<<<<<< HEAD
-          pip install dpctl==${{ env.DPCTL_VERSION }}
-          # pip install torch --index-url https://download.pytorch.org/whl/xpu
-          # python -c "import torch; _=[print(torch.xpu.get_device_name(i)) for i in range(torch.xpu.device_count())]" 
-=======
           pip install torch --index-url https://download.pytorch.org/whl/cpu
           python -c "import torch; _=[print(torch.xpu.get_device_name(i)) for i in range(torch.xpu.device_count())]" 
->>>>>>> 5786e052
       - name: Install daal4py/sklearnex
         run: pip install *.whl
       - name: Sklearnex testing
